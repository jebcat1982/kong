-- Copyright (C) Mashape, Inc.

local header_filter = require "apenode.plugins.transformations.header_filter"
local body_filter = require "apenode.plugins.transformations.body_filter"
<<<<<<< HEAD
local BasePlugin = require "apenode.base_plugin"

local Handler = {}
Handler.__index = Handler

setmetatable(Handler, {
  __index = BasePlugin, -- this is what makes the inheritance work
  __call = function (cls, ...)
    local self = setmetatable({}, cls)
    self:_init(...)
    return self
  end,
})

function Handler:_init(name)
  BasePlugin._init(self, name) -- call the base class constructor
end

function Handler:header_filter()
  BasePlugin.header_filter(self)
=======

local _M = {}

function _M.access()
  -- Do nothing
end

function _M.header_filter()
>>>>>>> 73835be7
  header_filter.execute()
end

function Handler:body_filter()
  BasePlugin.body_filter(self)
  body_filter.execute()
end

return Handler<|MERGE_RESOLUTION|>--- conflicted
+++ resolved
@@ -2,7 +2,6 @@
 
 local header_filter = require "apenode.plugins.transformations.header_filter"
 local body_filter = require "apenode.plugins.transformations.body_filter"
-<<<<<<< HEAD
 local BasePlugin = require "apenode.base_plugin"
 
 local Handler = {}
@@ -23,16 +22,6 @@
 
 function Handler:header_filter()
   BasePlugin.header_filter(self)
-=======
-
-local _M = {}
-
-function _M.access()
-  -- Do nothing
-end
-
-function _M.header_filter()
->>>>>>> 73835be7
   header_filter.execute()
 end
 
