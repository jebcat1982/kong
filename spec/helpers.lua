------------------------------------------------------------------
-- Collection of utilities to help testing Kong features and plugins.
--
-- @copyright Copyright 2016-2017 Mashape Inc. All rights reserved.
-- @license [Apache 2.0](https://opensource.org/licenses/Apache-2.0)
-- @module spec.helpers

local BIN_PATH = "bin/kong"
local TEST_CONF_PATH = "spec/kong_tests.conf"
local CUSTOM_PLUGIN_PATH = "./spec/fixtures/custom_plugins/?.lua"

local conf_loader = require "kong.conf_loader"
local DAOFactory = require "kong.dao.factory"
local pl_stringx = require "pl.stringx"
local pl_utils = require "pl.utils"
local pl_path = require "pl.path"
local pl_file = require "pl.file"
local pl_dir = require "pl.dir"
local cjson = require "cjson.safe"
local http = require "resty.http"
local log = require "kong.cmd.utils.log"

log.set_lvl(log.levels.quiet) -- disable stdout logs in tests

-- Add to package path so dao helpers can insert custom plugins
-- (while running from the busted environment)
package.path = CUSTOM_PLUGIN_PATH .. ";" .. package.path

---------------
-- Conf and DAO
---------------
local conf = assert(conf_loader(TEST_CONF_PATH))
local dao = assert(DAOFactory.new(conf))
-- make sure migrations are up-to-date
assert(dao:run_migrations())

-----------------
-- Custom helpers
-----------------
local resty_http_proxy_mt = {}

local pack = function(...) return { n = select("#", ...), ... } end
local unpack = function(t) return unpack(t, 1, t.n) end

--- Prints all returned parameters.
-- Simple debugging aid.
-- @usage -- modify
-- local a,b = some_func(c,d)
-- -- into
-- local a,b = intercept(some_func(c,d))
local function intercept(...)
  local args = pack(...)
  print(require("pl.pretty").write(args))
  return unpack(args)
end

-- Case insensitive lookup function, returns the value and the original key. Or
-- if not found nil and the search key
-- @usage -- sample usage
-- local test = { SoMeKeY = 10 }
-- print(lookup(test, "somekey"))  --> 10, "SoMeKeY"
-- print(lookup(test, "NotFound")) --> nil, "NotFound"
local function lookup(t, k)
  local ok = k
  if type(k) ~= "string" then
    return t[k], k
  else
    k = k:lower()
  end
  for key, value in pairs(t) do
    if tostring(key):lower() == k then
      return value, key
    end
  end
  return nil, ok
end

--- Waits until a specific condition is met.
-- The check function will repeatedly be called (with a fixed interval), until
-- the condition is met, or the
-- timeout value is exceeded.
-- @param f check function that should return `thruthy` when the condition has
-- been met
-- @param timeout maximum time to wait after which an error is thrown
-- @return nothing. It returns when the condition is met, or throws an error
-- when it times out.
-- @usage -- wait 10 seconds for a file "myfilename" to appear
-- helpers.wait_until(function() return file_exist("myfilename") end, 10)
local function wait_until(f, timeout)
  if type(f) ~= "function" then
    error("arg #1 must be a function", 2)
  end

  timeout = timeout or 2
  local tstart = ngx.time()
  local texp = tstart + timeout
  local ok, res, err

  repeat
    ngx.sleep(0.2)
    ok, res, err = pcall(f)
  until not ok or res or ngx.time() >= texp

  if not ok then
    -- report error from `f`, such as assert gone wrong
    error(tostring(res), 2)
  elseif not res and err then
    -- report a failure for `f` to meet its condition
    -- and eventually an error return value which could be the cause
    error("wait_until() timeout: "..tostring(err).." (after delay: "..timeout.."s)", 2)
  elseif not res then
    -- report a failure for `f` to meet its condition
    error("wait_until() timeout (after delay "..timeout.."s)", 2)
  end
end

--- http_client.
-- An http-client class to perform requests.
-- @section http_client

--- Send a http request. Based on https://github.com/pintsized/lua-resty-http.
-- If `opts.body` is a table and "Content-Type" header contains
-- `application/json`, `www-form-urlencoded`, or `multipart/form-data`, then it
-- will automatically encode the body according to the content type.
-- If `opts.query` is a table, a query string will be constructed from it and
-- appended
-- to the request path (assuming none is already present).
-- @name http_client:send
-- @param opts table with options. See https://github.com/pintsized/lua-resty-http
function resty_http_proxy_mt:send(opts)
  local cjson = require "cjson"
  local utils = require "kong.tools.utils"

  opts = opts or {}

  -- build body
  local headers = opts.headers or {}
  local content_type, content_type_name = lookup(headers, "Content-Type")
  content_type = content_type or ""
  local t_body_table = type(opts.body) == "table"
  if string.find(content_type, "application/json") and t_body_table then
    opts.body = cjson.encode(opts.body)
  elseif string.find(content_type, "www-form-urlencoded", nil, true) and t_body_table then
    opts.body = utils.encode_args(opts.body, true) -- true: not % encoded
  elseif string.find(content_type, "multipart/form-data", nil, true) and t_body_table then
    local form = opts.body
    local boundary = "8fd84e9444e3946c"
    local body = ""

    for k, v in pairs(form) do
      body = body.."--"..boundary.."\r\nContent-Disposition: form-data; name=\""..k.."\"\r\n\r\n"..tostring(v).."\r\n"
    end

    if body ~= "" then
      body = body.."--"..boundary.."--\r\n"
    end

    local clength = lookup(headers, "content-length")
    if not clength then
      headers["content-length"] = #body
    end

    if not content_type:find("boundary=") then
      headers[content_type_name] = content_type.."; boundary="..boundary
    end

    opts.body = body
  end

  -- build querystring (assumes none is currently in 'opts.path')
  if type(opts.query) == "table" then
    local qs = utils.encode_args(opts.query)
    opts.path = opts.path.."?"..qs
    opts.query = nil
  end

  local res, err = self:request(opts)
  if res then
    -- wrap the read_body() so it caches the result and can be called multiple
    -- times
    local reader = res.read_body
    res.read_body = function(self)
      if (not self._cached_body) and (not self._cached_error) then
        self._cached_body, self._cached_error = reader(self)
      end
      return self._cached_body, self._cached_error
    end
  end

  return res, err
end

function resty_http_proxy_mt:__index(k)
  local f = rawget(resty_http_proxy_mt, k)
  if f then
    return f
  end

  return self.client[k]
end


--- Creates a http client. Based on https://github.com/pintsized/lua-resty-http
-- @name http_client
-- @param host hostname to connect to
-- @param port port to connect to
-- @param timeout in seconds
-- @return http client
-- @see http_client:send
local function http_client(host, port, timeout)
  timeout = timeout or 10000
  local client = assert(http.new())
  assert(client:connect(host, port))
  client:set_timeout(timeout)
  return setmetatable({
    client = client
  }, resty_http_proxy_mt)
end

--- returns a pre-configured `http_client` for the Kong proxy port.
-- @name proxy_client
local function proxy_client(timeout)
  return http_client(conf.proxy_ip, conf.proxy_port, timeout)
end

--- returns a pre-configured `http_client` for the Kong SSL proxy port.
-- @name proxy_ssl_client
local function proxy_ssl_client(timeout)
  local client = http_client(conf.proxy_ip, conf.proxy_ssl_port, timeout)
  assert(client:ssl_handshake())
  return client
end

--- returns a pre-configured `http_client` for the Kong admin port.
-- @name admin_client
local function admin_client(timeout)
  return http_client(conf.admin_ip, conf.admin_port, timeout)
end

---
-- TCP/UDP server helpers
--
-- @section servers

--- Starts a TCP server.
-- Accepts a single connection and then closes, echoing what was received
-- (single read).
-- @name tcp_server
-- @param `port`    The port where the server will be listening to
-- @return `thread` A thread object
local function tcp_server(port, ...)
  local threads = require "llthreads2.ex"
  local thread = threads.new({
    function(port)
      local socket = require "socket"
      local server = assert(socket.tcp())
      server:settimeout(10)
      assert(server:setoption('reuseaddr', true))
      assert(server:bind("*", port))
      assert(server:listen())
      local client = assert(server:accept())
      local line = assert(client:receive())
      client:send(line .. "\n")
      client:close()
      server:close()
      return line
    end
  }, port)

  return thread:start(...)
end

--- Starts a HTTP server.
-- Accepts a single connection and then closes. Sends a 200 ok, 'Connection:
-- close' response.
-- If the request received has path `/delay` then the response will be delayed
-- by 2 seconds.
-- @name http_server
-- @param `port`    The port where the server will be listening to
-- @return `thread` A thread object
local function http_server(port, ...)
  local threads = require "llthreads2.ex"
  local thread = threads.new({
    function(port)
      local socket = require "socket"
      local server = assert(socket.tcp())
      assert(server:setoption('reuseaddr', true))
      assert(server:bind("*", port))
      assert(server:listen())
      local client = assert(server:accept())

      local lines = {}
      local line, err
      while #lines < 7 do
        line, err = client:receive()
        if err then
          break
        else
          table.insert(lines, line)
        end
      end

      if #lines > 0 and lines[1] == "GET /delay HTTP/1.0" then
        ngx.sleep(2)
      end

      if err then
        server:close()
        error(err)
      end

      client:send("HTTP/1.1 200 OK\r\nConnection: close\r\n\r\n")
      client:close()
      server:close()
      return lines
    end
  }, port)

  return thread:start(...)
end

--- Starts a UDP server.
-- Accepts a single connection, reading once and then closes
-- @name udp_server
-- @param `port`    The port where the server will be listening to
-- @return `thread` A thread object
local function udp_server(port)
  local threads = require "llthreads2.ex"

  local thread = threads.new({
    function(port)
      local socket = require "socket"
      local server = assert(socket.udp())
      server:settimeout(5)
      server:setoption("reuseaddr", true)
      server:setsockname("127.0.0.1", port)
      local data, err = server:receive()
      server:close()
      return data, err
    end
  }, port or 9999)

  thread:start()

  ngx.sleep(0.1)

  return thread
end

--------------------
-- Custom assertions
--
-- @section assertions

local say = require "say"
local luassert = require "luassert.assert"

--- Generic modifier "response".
-- Will set a "response" value in the assertion state, so following
-- assertions will operate on the value set.
-- @name response
-- @param response results from `http_client:send` function.
-- @usage
-- local res = assert(client:send { ..your request parameters here ..})
-- local length = assert.response(res).has.header("Content-Length")
local function modifier_response(state, arguments, level)
  assert(arguments.n > 0,
        "response modifier requires a response object as argument")

  local res = arguments[1]

  assert(type(res) == "table" and type(res.read_body) == "function",
         "response modifier requires a response object as argument, got: "..tostring(res))

  rawset(state, "kong_response", res)
  rawset(state, "kong_request", nil)

  return state
end
luassert:register("modifier", "response", modifier_response)

--- Generic modifier "request".
-- Will set a "request" value in the assertion state, so following
-- assertions will operate on the value set.
-- The request must be inside a 'response' from mockbin.org or httpbin.org
-- @name request
-- @param response results from `http_client:send` function. The request will
-- be extracted from the response.
-- @usage
-- local res = assert(client:send { ..your request parameters here ..})
-- local length = assert.request(res).has.header("Content-Length")
local function modifier_request(state, arguments, level)
  local generic = "The assertion 'request' modifier takes a http response"
                .." object as input to decode the json-body returned by"
                .." httpbin.org/mockbin.org, to retrieve the proxied request."

  local res = arguments[1]

  assert(type(res) == "table" and type(res.read_body) == "function",
         "Expected a http response object, got '"..tostring(res).."'. "..generic)

  local body, err
  body = assert(res:read_body())
  body, err = cjson.decode(body)

  assert(body, "Expected the http response object to have a json encoded body,"
             .." but decoding gave error '"..tostring(err).."'. "..generic)

  -- check if it is a mockbin request
  if lookup((res.headers or {}),"X-Powered-By") ~= "mockbin" then
    -- not mockbin, so httpbin?
    assert(type(body.url) == "string" and body.url:find("//httpbin.org", 1, true),
           "Could not determine the response to be from either mockbin.com or httpbin.org")
  end

  rawset(state, "kong_request", body)
  rawset(state, "kong_response", nil)

  return state
end
luassert:register("modifier", "request", modifier_request)

--- Generic fail assertion. A convenience function for debugging tests, always
-- fails. It will output the values it was called with as a table, with an `n`
-- field to indicate the number of arguments received.
-- @name fail
-- @param ... any set of parameters to be displayed with the failure
-- @usage
-- assert.fail(some, value)
local function fail(state, args)
  local out = {}
  for k,v in pairs(args) do out[k] = v end
  args[1] = out
  args.n = 1
  return false
end
say:set("assertion.fail.negative", [[
Fail assertion was called with the following parameters (formatted as a table);
%s
]])
luassert:register("assertion", "fail", fail,
                  "assertion.fail.negative",
                  "assertion.fail.negative")

--- Assertion to check whether a value lives in an array.
-- @name contains
-- @param expected The value to search for
-- @param array The array to search for the value
-- @param pattern (optional) If thruthy, then `expected` is matched as a string
-- pattern
-- @return the index at which the value was found
-- @usage
-- local arr = { "one", "three" }
-- local i = assert.contains("one", arr)        --> passes; i == 1
-- local i = assert.contains("two", arr)        --> fails
-- local i = assert.contains("ee$", arr, true)  --> passes; i == 2
local function contains(state, args)
  local expected, arr, pattern = unpack(args)
  local found
  for i = 1, #arr do
    if (pattern and string.match(arr[i], expected)) or (arr[i] == expected) then
      found = i
      break
    end
  end
  return found ~= nil, {found}
end
say:set("assertion.contains.negative", [[
Expected array to contain element.
Expected to contain:
%s
]])
say:set("assertion.contains.positive", [[
Expected array to not contain element.
Expected to not contain:
%s
]])
luassert:register("assertion", "contains", contains,
                  "assertion.contains.negative",
                  "assertion.contains.positive")

--- Assertion to check the statuscode of a http response.
-- @name status
-- @param expected the expected status code
-- @param response (optional) results from `http_client:send` function,
-- alternatively use `response`.
-- @return the response body as a string
-- @usage
-- local res = assert(client:send { .. your request params here .. })
-- local body = assert.has.status(200, res)             -- or alternativly
-- local body = assert.response(res).has.status(200)    -- does the same
local function res_status(state, args)
  assert(not rawget(state, "kong_request"),
         "Cannot check statuscode against a request object,"
       .." only against a response object")

  local expected = args[1]
  local res = args[2] or rawget(state, "kong_response")

  assert(type(expected) == "number",
         "Expected response code must be a number value. Got: "..tostring(expected))
  assert(type(res) == "table" and type(res.read_body) == "function",
         "Expected a http_client response. Got: "..tostring(res))

  if expected ~= res.status then
    local body, err = res:read_body()
    if not body then body = "Error reading body: "..err end
    table.insert(args, 1, pl_stringx.strip(body))
    table.insert(args, 1, res.status)
    table.insert(args, 1, expected)
    args.n = 3

    if res.status == 500 then
      -- on HTTP 500, we can try to read the server's error logs
      -- for debugging purposes (very useful for travis)
      local str = pl_file.read(conf.nginx_err_logs)
      if not str then
        return false -- no err logs to read in this prefix
      end

      local str_t = pl_stringx.splitlines(str)
      local first_line = #str_t - math.min(60, #str_t) + 1
      local msg_t = {"\nError logs ("..conf.nginx_err_logs.."):"}
      for i = first_line, #str_t do
        msg_t[#msg_t+1] = str_t[i]
      end

      table.insert(args, 4, table.concat(msg_t, "\n"))
      args.n = 4
    end

    return false
  else
    local body, err = res:read_body()
    local output = body
    if not output then output = "Error reading body: "..err end
    output = pl_stringx.strip(output)
    table.insert(args, 1, output)
    table.insert(args, 1, res.status)
    table.insert(args, 1, expected)
    args.n = 3
    return true, {pl_stringx.strip(body)}
  end
end
say:set("assertion.res_status.negative", [[
Invalid response status code.
Status expected:
%s
Status received:
%s
Body:
%s
%s]])
say:set("assertion.res_status.positive", [[
Invalid response status code.
Status not expected:
%s
Status received:
%s
Body:
%s
%s]])
luassert:register("assertion", "status", res_status,
                  "assertion.res_status.negative", "assertion.res_status.positive")
luassert:register("assertion", "res_status", res_status,
                  "assertion.res_status.negative", "assertion.res_status.positive")

--- Checks and returns a json body of an http response/request. Only checks
-- validity of the json, does not check appropriate headers. Setting the target
-- to check can be done through `request` or `response` (requests are only
-- supported with mockbin.com).
-- @name jsonbody
-- @return the decoded json as a table
-- @usage
-- local res = assert(client:send { .. your request params here .. })
-- local json_table = assert.response(res).has.jsonbody()
local function jsonbody(state, args)
  assert(args[1] == nil and rawget(state, "kong_request") or rawget(state, "kong_response"),
         "the `jsonbody` assertion does not take parameters. "..
         "Use the `response`/`require` modifiers to set the target to operate on")

  if rawget(state, "kong_response") then
    local body = rawget(state, "kong_response"):read_body()
    local json, err = cjson.decode(body)
    if not json then
      table.insert(args, 1, "Error decoding: "..tostring(err).."\nResponse body:"..body)
      args.n = 1
      return false
    end
    return true, {json}
  else
    assert(rawget(state, "kong_request").postData, "No post data found in the request. Only mockbin.com is supported!")
    local json, err = cjson.decode(rawget(state, "kong_request").postData.text)
    if not json then
      table.insert(args, 1, "Error decoding: "..tostring(err).."\nRequest body:"..rawget(state, "kong_request").postData.text)
      args.n = 1
      return false
    end
    return true, {json}
  end
end
say:set("assertion.jsonbody.negative", [[
Expected response body to contain valid json. Got:
%s
]])
say:set("assertion.jsonbody.positive", [[
Expected response body to not contain valid json. Got:
%s
]])
luassert:register("assertion", "jsonbody", jsonbody,
                  "assertion.jsonbody.negative",
                  "assertion.jsonbody.positive")

--- Adds an assertion to look for a named header in a `headers` subtable.
-- Header name comparison is done case-insensitive.
-- @name header
-- @param name header name to look for (case insensitive).
-- @see response
-- @see request
-- @return value of the header
local function res_header(state, args)
  local header = args[1]
  local res = args[2] or rawget(state, "kong_request") or rawget(state, "kong_response")
  assert(type(res) == "table" and type(res.headers) == "table",
         "'header' assertion input does not contain a 'headers' subtable")
  local value = lookup(res.headers, header)
  table.insert(args, 1, res.headers)
  table.insert(args, 1, header)
  args.n = 2
  if not value then
    return false
  end
  return true, {value}
end
say:set("assertion.res_header.negative", [[
Expected header:
%s
But it was not found in:
%s
]])
say:set("assertion.res_header.positive", [[
Did not expected header:
%s
But it was found in:
%s
]])
luassert:register("assertion", "header", res_header,
                  "assertion.res_header.negative",
                  "assertion.res_header.positive")

---
-- An assertion to look for a query parameter in a `queryString` subtable.
-- Parameter name comparison is done case-insensitive.
-- @name queryparam
-- @param name name of the query parameter to look up (case insensitive)
-- @return value of the parameter
local function req_query_param(state, args)
  local param = args[1]
  local req = rawget(state, "kong_request")
  assert(req, "'queryparam' assertion only works with a request object")
  local params
  if type(req.queryString) == "table" then
    -- it's a mockbin one
    params = req.queryString
  elseif type(req.args) == "table" then
    -- it's a httpbin one
    params = req.args
  else
    error("No query parameters found in request object")
  end
  local value = lookup(params, param)
  table.insert(args, 1, params)
  table.insert(args, 1, param)
  args.n = 2
  if not value then
    return false
  end
  return true, {value}
end
say:set("assertion.req_query_param.negative", [[
Expected query parameter:
%s
But it was not found in:
%s
]])
say:set("assertion.req_query_param.positive", [[
Did not expected query parameter:
%s
But it was found in:
%s
]])
luassert:register("assertion", "queryparam", req_query_param,
                  "assertion.req_query_param.negative",
                  "assertion.req_query_param.positive")

---
-- Adds an assertion to look for a urlencoded form parameter in a mockbin request.
-- Parameter name comparison is done case-insensitive. Use the `request` modifier to set
-- the request to operate on.
-- @name formparam
-- @param name name of the form parameter to look up (case insensitive)
-- @return value of the parameter
local function req_form_param(state, args)
  local param = args[1]
  local req = rawget(state, "kong_request")
  assert(req, "'formparam' assertion can only be used with a mockbin/httpbin request object")

  local value
  if req.postData then
    -- mockbin request
    value = lookup((req.postData or {}).params, param)
  elseif (type(req.url) == "string") and (req.url:find("//httpbin.org", 1, true)) then
    -- hhtpbin request
    value = lookup(req.form or {}, param)
  else
    error("Could not determine the request to be from either mockbin.com or httpbin.org")
  end
  table.insert(args, 1, req)
  table.insert(args, 1, param)
  args.n = 2
  if not value then
    return false
  end
  return true, {value}
end
say:set("assertion.req_form_param.negative", [[
Expected url encoded form parameter:
%s
But it was not found in request:
%s
]])
say:set("assertion.req_form_param.positive", [[
Did not expected url encoded form parameter:
%s
But it was found in request:
%s
]])
luassert:register("assertion", "formparam", req_form_param,
                  "assertion.req_form_param.negative",
                  "assertion.req_form_param.positive")

----------------
-- Shell helpers
-- @section Shell-helpers

--- Execute a command.
-- Modified version of `pl.utils.executeex()` so the output can directly be
-- used on an assertion.
-- @name execute
-- @param ... see penlight documentation
-- @return ok, stderr, stdout; stdout is only included when the result was ok
local function exec(...)
  local ok, _, stdout, stderr = pl_utils.executeex(...)
  if not ok then
    stdout = nil -- don't return 3rd value if fail because of busted's `assert`
  end
  return ok, stderr, stdout
end

--- Execute a Kong command.
-- @name kong_exec
-- @param cmd Kong command to execute, eg. `start`, `stop`, etc.
-- @param env (optional) table with kong parameters to set as environment
-- variables, overriding the test config (each key will automatically be
-- prefixed with `KONG_` and be converted to uppercase)
-- @return same output as `exec`
local function kong_exec(cmd, env)
  cmd = cmd or ""
  env = env or {}

  -- Insert the Lua path to the custom-plugin fixtures
  if not env.lua_package_path then
    env.lua_package_path = CUSTOM_PLUGIN_PATH

  else
<<<<<<< HEAD
    env.lua_package_path = CUSTOM_PLUGIN_PATH .. ";" .. env.lua_package_path  
  end

=======
    env.lua_package_path = CUSTOM_PLUGIN_PATH .. ";" .. env.lua_package_path
  end

  env.lua_package_path = env.lua_package_path .. ";" .. conf.lua_package_path

>>>>>>> 64f9fcd2
  -- build Kong environment variables
  local env_vars = ""
  for k, v in pairs(env) do
    env_vars = string.format("%s KONG_%s='%s'", env_vars, k:upper(), v)
  end

  return exec(env_vars.." "..BIN_PATH.." "..cmd)
end

--- Prepare the Kong environment.
-- creates the workdirectory and deletes any existing one.
-- @param prefix (optional) path to the working directory, if omitted the test
-- configuration will be used
-- @name prepare_prefix
local function prepare_prefix(prefix)
  prefix = prefix or conf.prefix
  exec("rm -rf "..prefix.."/*")
  return pl_dir.makepath(prefix)
end

--- Cleans the Kong environment.
-- Deletes the working directory if it exists.
-- @param prefix (optional) path to the working directory, if omitted the test
-- configuration will be used
-- @name clean_prefix
local function clean_prefix(prefix)
  prefix = prefix or conf.prefix
  if pl_path.exists(prefix) then
    pl_dir.rmtree(prefix)
  end
end

--- Waits for invalidation of a cached key by polling the mgt-api
-- and waiting for a 404 response.
-- @name wait_for_invalidation
-- @param key the cache-key to check
-- @param timeout (optional) in seconds, defaults to 10.
local function wait_for_invalidation(key, timeout)
  local api_client = admin_client()
  timeout = timeout or 10
  wait_until(function()
    local res = assert(api_client:send {
      method = "GET",
      path = "/cache/"..key,
      headers = {}
    })
    res:read_body()
    return res.status == 404
  end, timeout)
end

----------
-- Exposed
----------
-- @export
return {
  -- Penlight
  dir = pl_dir,
  path = pl_path,
  file = pl_file,
  utils = pl_utils,

  -- Kong testing properties
  dao = dao,
  bin_path = BIN_PATH,
  test_conf = conf,
  test_conf_path = TEST_CONF_PATH,

  -- Kong testing helpers
  execute = exec,
  kong_exec = kong_exec,
  http_client = http_client,
  wait_until = wait_until,
  tcp_server = tcp_server,
  udp_server = udp_server,
  http_server = http_server,
  proxy_client = proxy_client,
  admin_client = admin_client,
  proxy_ssl_client = proxy_ssl_client,
  prepare_prefix = prepare_prefix,
  clean_prefix = clean_prefix,
  wait_for_invalidation = wait_for_invalidation,
  
  -- miscellaneous
  intercept = intercept,

  start_kong = function(env)
    env = env or {}
    local ok, err = prepare_prefix(env.prefix)
    if not ok then return nil, err end

    local nginx_conf = ""
    if env.nginx_conf then
      nginx_conf = " --nginx-conf " .. env.nginx_conf
    end

    return kong_exec("start --conf " .. TEST_CONF_PATH .. nginx_conf, env)
  end,
  stop_kong = function(prefix, preserve_prefix)
    prefix = prefix or conf.prefix
    local ok, err = kong_exec("stop --prefix "..prefix)
    dao:truncate_tables()
    if not preserve_prefix then
      clean_prefix(prefix)
    end
    return ok, err
  end,
  -- Only use in CLI tests from spec/02-integration/01-cmd
  kill_all = function(prefix)
    local kill = require "kong.cmd.utils.kill"

    dao:truncate_tables()

    local default_conf = conf_loader(nil, {prefix = prefix or conf.prefix})
    local running_conf = conf_loader(default_conf.kong_env)
    if not running_conf then return end

    -- kill kong_tests.conf services
    for _, pid_path in ipairs {running_conf.nginx_pid,
                               running_conf.serf_pid} do
      if pl_path.exists(pid_path) then
        kill.kill(pid_path, "-TERM")
      end
    end
  end
}<|MERGE_RESOLUTION|>--- conflicted
+++ resolved
@@ -773,17 +773,11 @@
     env.lua_package_path = CUSTOM_PLUGIN_PATH
 
   else
-<<<<<<< HEAD
-    env.lua_package_path = CUSTOM_PLUGIN_PATH .. ";" .. env.lua_package_path  
-  end
-
-=======
     env.lua_package_path = CUSTOM_PLUGIN_PATH .. ";" .. env.lua_package_path
   end
 
   env.lua_package_path = env.lua_package_path .. ";" .. conf.lua_package_path
 
->>>>>>> 64f9fcd2
   -- build Kong environment variables
   local env_vars = ""
   for k, v in pairs(env) do
