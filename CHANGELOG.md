## [Unreleased][unreleased]

### Changed

- The Kong DNS resolver now honors the `MAXNS` setting (3) when parsing the
  nameservers specified in `resolv.conf`.
  [#2290](https://github.com/Mashape/kong/issues/2290)
- Admin API:
  - The "active targets" endpoint now only return the most recent nonzero
    weight Targets, instead of all nonzero weight targets. This is to provide
    a better picture of the Targets currently in use by the Kong load balancer.
    [#2310](https://github.com/Mashape/kong/pull/2310)
- Plugins:
  - key-auth: Allow setting API key header names with an underscore.
    [#2370](https://github.com/Mashape/kong/pull/2370)

### Added

- Ability for the client to chose whether the upstream request (Kong <->
  upstream) should contain a trailing slash in its URI. Prior to this change,
  Kong 0.10 would unconditionally append a trailing slash to all upstream
  requests. The added functionality is described in
  [#2211](https://github.com/Mashape/kong/issues/2211), and was implemented in
  [#2315](https://github.com/Mashape/kong/pull/2315).
- Serf commands executed by a running Kong node are now logged in the Nginx
  error logs with a `DEBUG` level.
  [#2410](https://github.com/Mashape/kong/pull/2410)
- Plugins:
  - :fireworks: **New Request termination plugin**. This plugin allows to
    temporarily disable an API and return a pre-configured response status and
    body to your client. Useful for use-cases such as maintenance mode for your
    upstream services. Thanks to [@pauldaustin](https://github.com/pauldaustin)
    for the contribution.
    [#2051](https://github.com/Mashape/kong/pull/2051)
  - Logging plugins: The produced logs include two new fields. A `consumer`
    field, which contains the properties of the authenticated Consumer
    (`id`, `custom_id`, and `username`), if any, and a `tries` field, which
    includes, if any, failures informations recorded by the load balancer
    when contacting the upstream service.
    [#2367](https://github.com/Mashape/kong/pull/2367)
    [#2429](https://github.com/Mashape/kong/pull/2429)
  - http-log: Now set an upstream HTTP basic access authentication header if
    the configured `conf.http_endpoint` parameter includes an authentication
    section. Thanks [@amir](https://github.com/amir) for the contribution.
    [#2432](https://github.com/Mashape/kong/pull/2432)
  - file-log: New `config.reopen` property to close and reopen the log file on
    every request, in otder to effectively rotate the logs.
    [#2348](https://github.com/Mashape/kong/pull/2348)
<<<<<<< HEAD
  - ACL: a new `/acls` endpoint has been exposed in the Admin API to globally 
    access the ACL group associations.
    [#2371](https://github.com/Mashape/kong/pull/2371)
=======
  - jwt: Returns `401 Unauthorized` on invalid claims instead of the previous
    `403 Forbidden` status.
    [#2433](https://github.com/Mashape/kong/pull/2433)
  - cors: When `config.credentials = true`, we do not send an ACAO header with
    value `*`. The ACAO header value will be that of the request's `Origin: `
    header.
    [#2451](https://github.com/Mashape/kong/pull/2451)
>>>>>>> da577a26

### Fixed

- Upstream connections over TLS now set their Client Hello SNI field. The SNI
  value is taken from the upstream `Host` header value, and thus also depends
  on the `preserve_host` setting of your API. Thanks
  [@konrade](https://github.com/konrade) for the original patch.
  [#2225](https://github.com/Mashape/kong/pull/2225)
- Correctly match APIs with percent-encoded URIs in their `uris` property.
  Generally, this change also avoids normalizing (and thus, potentially
  altering) the request URI when trying to match an API's `uris` value. Instead
  of relying on the Nginx `$uri` variable, we now use `$request_uri`.
  [#2377](https://github.com/Mashape/kong/pull/2377)
- Handle a routing edge-case under some conditions with the `uris` matching
  rule of APIs that would falsely lead Kong into believing no API was matched
  for what would actually be a valid request.
  [#2343](https://github.com/Mashape/kong/pull/2343)
- If no API was configured with a `hosts` matching rule, then the
  `preserve_host` flag would never be honored.
  [#2344](https://github.com/Mashape/kong/pull/2344)
- When using Cassandra, some migrations would not be performed on the same
  coordinator as the one originally chosen. The same migrations would also
  require a response from other replicas in a cluster, but were not waiting
  for a schema consensus beforehand, causing undeterministic failures in the
  migrations, especially if the cluster's inter-nodes communication is slow.
  [#2326](https://github.com/Mashape/kong/pull/2326)
- CNAME records are now properly cached by the DNS resolver.
  [#2303](https://github.com/Mashape/kong/pull/2303)
- Correctly trigger plugins configured on the anonymous Consumer for anonymous
  requests (from auth plugins with the new `config.anonymous` parameter).
  [#2424](https://github.com/Mashape/kong/pull/2424)
- When multiple auth plugins were configured with the recent `config.anonymous`
  parameter for "OR" authentication, such plugins would override each other's
  results and response headers, causing false negatives.
  [#2222](https://github.com/Mashape/kong/pull/2222)
- Ensure the `cassandra_contact_points` property does not contain any port
  information. Those should be specified in `cassandra_port`. Thanks
  [@Vermeille](https://github.com/Vermeille) for the contribution.
  [#2263](https://github.com/Mashape/kong/pull/2263)
- Prevent an upstream or legitimate internal error in the load balancing code
  from throwing a Lua-land error as well.
  [#2327](https://github.com/Mashape/kong/pull/2327)
- Plugins:
  - hmac: Better handling of invalid base64-encoded signatures. Previously Kong
    would return an HTTP 500 error. We now properly return HTTP 403 Forbidden.
    [#2283](https://github.com/Mashape/kong/pull/2283)
- Admin API:
  - Detect conflicts between SNI Objects in the `/snis` and `/certificates`
    endpoint.
    [#2285](https://github.com/Mashape/kong/pull/2285)
  - The "active targets" endpoint does not require a trailing slash anymore.
    [#2307](https://github.com/Mashape/kong/pull/2307)
  - Target Objects can now be deleted with their ID as well as their name. The
    endpoint becomes: `/upstreams/:name_or_id/targets/:target_or_id`.
    [#2304](https://github.com/Mashape/kong/pull/2304)
  - Upstream Objects can now be deleted properly when using Cassandra.
    [#2404](https://github.com/Mashape/kong/pull/2404)
  - Endpoints with path parameters like `/xxx_or_id` will now also yield the
    proper result if the `xxx` field is formatted as a UUID. Most notably, this
    fixes a problem for Consumers whose `username` is a UUID, that could not be
    found when requesting `/consumers/{username_as_uuid}`.
    [#2420](https://github.com/Mashape/kong/pull/2420)

## [0.10.1] - 2017/03/27

### Changed

- :warning: Serf has been downgraded to version 0.7 in our distributions,
  although versions up to 0.8.1 are still supported. This fixes a problem when
  automatically detecting the first non-loopback private IP address, which was
  defaulted to `127.0.0.1` in Kong 0.10.0. Greater versions of Serf can still
  be used, but the IP address needs to be manually specified in the
  `cluster_advertise` configuration property.
- :warning: [CORS Plugin](https://getkong.org/plugins/cors/) parameter
`config.origin` is now `config.origins`.
  [#2203](https://github.com/Mashape/kong/pull/2203)
- Admin API:
  - Disable support for TLS/1.0.
    [#2212](https://github.com/Mashape/kong/pull/2212)

### Added

- Admin API:
  - Active targets can be pulled with `GET /upstreams/{name}/targets/active`.
    [#2230](https://github.com/Mashape/kong/pull/2230)
  - Provide a convenience endpoint to disable targets at:
    `DELETE /upstreams/{name}/targets/{target}`.
    Under the hood, this creates a new target with `weight = 0` (the
    correct way of disabling targets, which used to cause confusion).
    [#2256](https://github.com/Mashape/kong/pull/2256)
- Plugins:
  - cors: Support for configuring multiple Origin domains.
    [#2203](https://github.com/Mashape/kong/pull/2203)

### Fixed

- Use an LRU cache for Lua-land entities caching to avoid exhausting the Lua
  VM memory in long-running instances.
  [#2246](https://github.com/Mashape/kong/pull/2246)
- Avoid potential deadlocks upon callback errors in the caching module for
  database entities.
  [#2197](https://github.com/Mashape/kong/pull/2197)
- Relax multipart MIME type parsing. A space is allowed in between values
  of the Content-Type header.
  [#2215](https://github.com/Mashape/kong/pull/2215)
- Admin API:
  - Better handling of non-supported HTTP methods on endpoints of the Admin
    API. In some cases this used to throw an internal error. Calling any
    endpoint with a non-supported HTTP method now always returns `405 Method
    Not Allowed` as expected.
    [#2213](https://github.com/Mashape/kong/pull/2213)
- CLI:
  - Better error handling when missing Serf executable.
    [#2218](https://github.com/Mashape/kong/pull/2218)
  - Fix a bug in the `kong migrations` command that would prevent it to run
    correctly.
    [#2238](https://github.com/Mashape/kong/pull/2238)
  - Trim list values specified in the configuration file.
    [#2206](https://github.com/Mashape/kong/pull/2206)
  - Align the default configuration file's values to the actual, hard-coded
    default values to avoid confusion.
    [#2254](https://github.com/Mashape/kong/issues/2254)
- Plugins:
  - hmac: Generate an HMAC secret value if none is provided.
    [#2158](https://github.com/Mashape/kong/pull/2158)
  - oauth2: Don't try to remove credential values from request bodies if the
    MIME type is multipart, since such attempts would result in an error.
    [#2176](https://github.com/Mashape/kong/pull/2176)
  - ldap: This plugin should not be applied to a single Consumer, however, this
    was not properly enforced. It is now impossible to apply this plugin to a
    single Consumer (as per all authentication plugin).
    [#2237](https://github.com/Mashape/kong/pull/2237)
  - aws-lambda: Support for `us-west-2` region in schema.
    [#2257](https://github.com/Mashape/kong/pull/2257)

## [0.10.0] - 2017/03/07

Kong 0.10 is one of most significant releases to this day. It ships with
exciting new features that have been heavily requested for the last few months,
such as load balancing, Cassandra 3.0 compatibility, Websockets support,
internal DNS resolution (A and SRV records without Dnsmasq), and more flexible
matching capabilities for APIs routing.

On top of those new features, this release received a particular attention to
performance, and brings many improvements and refactors that should make it
perform significantly better than any previous version.

### Changed

- :warning: API Objects (as configured via the Admin API) do **not** support
  the `request_host` and `request_uri` fields anymore. The 0.10 migrations
  should upgrade your current API Objects, but make sure to read the new [0.10
  Proxy Guide](https://getkong.org/docs/0.10.x/proxy) to learn the new routing
  capabilities of Kong. On the good side, this means that Kong can now route
  incoming requests according to a combination of Host headers, URIs, and HTTP
  methods.
- :warning: Final slashes in `upstream_url` are no longer allowed.
  [#2115](https://github.com/Mashape/kong/pull/2115)
- :warning: The SSL plugin has been removed and dynamic SSL capabilities have
  been added to Kong core, and are configurable via new properties on the API
  entity. See the related PR for a detailed explanation of this change.
  [#1970](https://github.com/Mashape/kong/pull/1970)
- :warning: Drop the Dnsmasq dependency. We now internally resolve both A and
  SRV DNS records.
  [#1587](https://github.com/Mashape/kong/pull/1587)
- :warning: Dropping support for insecure `TLS/1.0` and defaulting `Upgrade`
  responses to `TLS/1.2`.
  [#2119](https://github.com/Mashape/kong/pull/2119)
- Bump the compatible OpenResty version to `1.11.2.1` and `1.11.2.2`. Support
  for OpenResty `1.11.2.2` requires the `--without-luajit-lua52` compilation
  flag.
- Separate Admin API and Proxy error logs. Admin API logs are now written to
  `logs/admin_access.log`.
  [#1782](https://github.com/Mashape/kong/pull/1782)
- Auto-generates stronger SHA-256 with RSA encryption SSL certificates.
  [#2117](https://github.com/Mashape/kong/pull/2117)

### Added

- :fireworks: Support for Cassandra 3.x.
  [#1709](https://github.com/Mashape/kong/pull/1709)
- :fireworks: SRV records resolution.
  [#1587](https://github.com/Mashape/kong/pull/1587)
- :fireworks: Load balancing. When an A or SRV record resolves to multiple
  entries, Kong now rotates those upstream targets with a Round-Robin
  algorithm. This is a first step towards implementing more load balancing
  algorithms.
  Another way to specify multiple upstream targets is to use the newly
  introduced `/upstreams` and `/targets` entities of the Admin API.
  [#1587](https://github.com/Mashape/kong/pull/1587)
  [#1735](https://github.com/Mashape/kong/pull/1735)
- :fireworks: Multiple hosts and paths per API. Kong can now route incoming
  requests to your services based on a combination of Host headers, URIs and
  HTTP methods. See the related PR for a detailed explanation of the new
  properties and capabilities of the new router.
  [#1970](https://github.com/Mashape/kong/pull/1970)
- :fireworks: Maintain upstream connection pools which should greatly improve
  performance, especially for HTTPS upstream connections.  We now use HTTP/1.1
  for upstream connections as well as an nginx `upstream` block with a
  configurable`keepalive` directive, thanks to the new `nginx_keepalive`
  configuration property.
  [#1587](https://github.com/Mashape/kong/pull/1587)
  [#1827](https://github.com/Mashape/kong/pull/1827)
- :fireworks: Websockets support. Kong can now upgrade client connections to
  use the `ws` protocol when `Upgrade: websocket` is present.
  [#1827](https://github.com/Mashape/kong/pull/1827)
- Use an in-memory caching strategy for database entities in order to reduce
  CPU load during requests proxying.
  [#1688](https://github.com/Mashape/kong/pull/1688)
- Provide negative-caching for missed database entities. This should improve
  performance in some cases.
  [#1914](https://github.com/Mashape/kong/pull/1914)
- Support for serving the Admin API over SSL. This introduces new properties in
  the configuration file: `admin_listen_ssl`, `admin_ssl`, `admin_ssl_cert` and
  `admin_ssl_cert_key`.
  [#1706](https://github.com/Mashape/kong/pull/1706)
- Support for upstream connection timeouts. APIs now have 3 new fields:
  `upstream_connect_timeout`, `upstream_send_timeout`, `upstream_read_timeout`
  to specify, in milliseconds, a timeout value for requests between Kong and
  your APIs.
  [#2036](https://github.com/Mashape/kong/pull/2036)
- Support for clustering key rotation in the underlying Serf process:
  - new `cluster_keyring_file` property in the configuration file.
  - new `kong cluster keys ..` CLI commands that expose the underlying
    `serf keys ..` commands.
  [#2069](https://github.com/Mashape/kong/pull/2069)
- Support for `lua_socket_pool_size` property in configuration file.
  [#2109](https://github.com/Mashape/kong/pull/2109)
- Plugins:
  - :fireworks: **New AWS Lambda plugin**. Thanks Tim Erickson for his
    collaboration on this new addition.
    [#1777](https://github.com/Mashape/kong/pull/1777)
    [#1190](https://github.com/Mashape/kong/pull/1190)
  - Anonymous authentication for auth plugins. When such plugins receive the
    `config.anonymous=<consumer_id>` property, even non-authenticated requests
    will be proxied by Kong, with the traditional Consumer headers set to the
    designated anonymous consumer, but also with a `X-Anonymous-Consumer`
    header. Multiple auth plugins will work in a logical `OR` fashion.
    [#1666](https://github.com/Mashape/kong/pull/1666) and
    [#2035](https://github.com/Mashape/kong/pull/2035)
  - request-transformer: Ability to change the HTTP method of the upstream
    request. [#1635](https://github.com/Mashape/kong/pull/1635)
  - jwt: Support for ES256 signatures.
    [#1920](https://github.com/Mashape/kong/pull/1920)
  - rate-limiting: Ability to select the Redis database to use via the new
    `config.redis_database` plugin property.
    [#1941](https://github.com/Mashape/kong/pull/1941)

### Fixed

- Looking for Serf in known installation paths.
  [#1997](https://github.com/Mashape/kong/pull/1997)
- Including port in upstream `Host` header.
  [#2045](https://github.com/Mashape/kong/pull/2045)
- Clarify the purpose of the `cluster_listen_rpc` property in
  the configuration file. Thanks Jeremy Monin for the patch.
  [#1860](https://github.com/Mashape/kong/pull/1860)
- Admin API:
  - Properly Return JSON responses (instead of HTML) on HTTP 409 Conflict
    when adding Plugins.
    [#2014](https://github.com/Mashape/kong/issues/2014)
- CLI:
  - Avoid double-prefixing migration error messages with the database name
    (PostgreSQL/Cassandra).
- Plugins:
  - Fix fault tolerance logic and error reporting in rate-limiting plugins.
  - CORS: Properly return `Access-Control-Allow-Credentials: false` if
    `Access-Control-Allow-Origin: *`.
    [#2104](https://github.com/Mashape/kong/pull/2104)
  - key-auth: enforce `key_names` to be proper header names according to Nginx.
    [#2142](https://github.com/Mashape/kong/pull/2142)

## [0.9.9] - 2017/02/02

### Fixed

- Correctly put Cassandra sockets into the Nginx connection pool for later
  reuse. This greatly improves the performance for rate-limiting and
  response-ratelimiting plugins.
  [f8f5306](https://github.com/Mashape/kong/commit/f8f53061207de625a29bbe5d80f1807da468a1bc)
- Correct length of a year in seconds for rate-limiting and
  response-ratelimiting plugins. A year was wrongly assumed to only be 360
  days long.
  [e4fdb2a](https://github.com/Mashape/kong/commit/e4fdb2a3af4a5f2bf298c7b6488d88e67288c98b)
- Prevent misinterpretation of the `%` character in proxied URLs encoding.
  Thanks Thomas Jouannic for the patch.
  [#1998](https://github.com/Mashape/kong/pull/1998)
  [#2040](https://github.com/Mashape/kong/pull/2040)

## [0.9.8] - 2017/01/19

### Fixed

- Properly set the admin IP in the Serf script.

### Changed

- Provide negative-caching for missed database entities. This should improve
  performance in some cases.
  [#1914](https://github.com/Mashape/kong/pull/1914)

### Fixed

- Plugins:
  - Fix fault tolerance logic and error reporting in rate-limiting plugins.

## [0.9.7] - 2016/12/21

### Fixed

- Fixed a performance issue in Cassandra by removing an old workaround that was
  forcing Cassandra to use LuaSocket instead of cosockets.
  [#1916](https://github.com/Mashape/kong/pull/1916)
- Fixed an issue that was causing a recursive attempt to stop Kong's services
  when an error was occurring.
  [#1877](https://github.com/Mashape/kong/pull/1877)
- Custom plugins are now properly loaded again.
  [#1910](https://github.com/Mashape/kong/pull/1910)
- Plugins:
  - Galileo: properly encode empty arrays.
    [#1909](https://github.com/Mashape/kong/pull/1909)
  - OAuth 2: implements a missing Postgres migration for `redirect_uri` in
    every OAuth 2 credential. [#1911](https://github.com/Mashape/kong/pull/1911)
  - OAuth 2: safely parse the request body even when no data has been sent.
    [#1915](https://github.com/Mashape/kong/pull/1915)

## [0.9.6] - 2016/11/29

### Fixed

- Resolve support for PostgreSQL SSL connections.
  [#1720](https://github.com/Mashape/kong/issues/1720)
- Ensure `kong start` honors the `--conf` flag is a config file already exists
  at one of the default locations (`/etc/kong.conf`, `/etc/kong/kong.conf`).
  [#1681](https://github.com/Mashape/kong/pull/1681)
- Obfuscate sensitive properties from the `/` Admin API route which returns
  the current node's configuration.
  [#1650](https://github.com/Mashape/kong/pull/1650)

## [0.9.5] - 2016/11/07

### Changed

- Dropping support for OpenResty 1.9.15.1 in favor of 1.11.2.1
  [#1797](https://github.com/Mashape/kong/pull/1797)

### Fixed

- Fixed an error (introduced in 0.9.4) in the auto-clustering event

## [0.9.4] - 2016/11/02

### Fixed

- Fixed the random string generator that was causing some problems, especially
  in Serf for clustering. [#1754](https://github.com/Mashape/kong/pull/1754)
- Seed random number generator in CLI.
  [#1641](https://github.com/Mashape/kong/pull/1641)
- Reducing log noise in the Admin API.
  [#1781](https://github.com/Mashape/kong/pull/1781)
- Fixed the reports lock implementation that was generating a periodic error
  message. [#1783](https://github.com/Mashape/kong/pull/1783)

## [0.9.3] - 2016/10/07

### Added

- Added support for Serf 0.8. [#1693](https://github.com/Mashape/kong/pull/1693)

### Fixed

- Properly invalidate global plugins.
  [#1723](https://github.com/Mashape/kong/pull/1723)

## [0.9.2] - 2016/09/20

### Fixed

- Correctly report migrations errors. This was caused by an error being thrown
  from the error handler, and superseding the actual error. [#1605]
  (https://github.com/Mashape/kong/pull/1605)
- Prevent Kong from silently failing to start. This would be caused by an
  erroneous error handler. [28f5d10]
  (https://github.com/Mashape/kong/commit/28f5d10)
- Only report a random number generator seeding error when it is not already
  seeded. [#1613](https://github.com/Mashape/kong/pull/1613)
- Reduce intra-cluster noise by not propagating keepalive requests events.
  [#1660](https://github.com/Mashape/kong/pull/1660)
- Admin API:
  - Obfuscates sensitive configuration settings from the `/` route.
    [#1650](https://github.com/Mashape/kong/pull/1650)
- CLI:
  - Prevent a failed `kong start` to stop an already running Kong node.
    [#1645](https://github.com/Mashape/kong/pull/1645)
  - Remove unset configuration placeholders from the nginx configuration
    template. This would occur when no Internet connection would be
    available and would cause Kong to compile an erroneous nginx config.
    [#1606](https://github.com/Mashape/kong/pull/1606)
  - Properly count the number of executed migrations.
    [#1649](https://github.com/Mashape/kong/pull/1649)
- Plugins:
  - OAuth2: remove the "Kong" mentions in missing `provision_key` error
    messages. [#1633](https://github.com/Mashape/kong/pull/1633)
  - OAuth2: allow to correctly delete applications when using Cassandra.
    [#1659](https://github.com/Mashape/kong/pull/1659)
  - galileo: provide a default `bodySize` value when `log_bodies=true` but the
    current request/response has no body.
    [#1657](https://github.com/Mashape/kong/pull/1657)

## [0.9.1] - 2016/09/02

### Added

- Plugins:
  - ACL: allow to retrieve/update/delete an ACL by group name.
    [#1544](https://github.com/Mashape/kong/pull/1544)
  - Basic Authentication: allow to retrieve/update/delete a credential by `username`.
    [#1570](https://github.com/Mashape/kong/pull/1570)
  - HMAC Authentication: allow to retrieve/update/delete a credential by `username`.
    [#1570](https://github.com/Mashape/kong/pull/1570)
  - JWT Authentication: allow to retrieve/update/delete a credential by `key`.
    [#1570](https://github.com/Mashape/kong/pull/1570)
  - Key Authentication: allow to retrieve/update/delete a credential by `key`.
    [#1570](https://github.com/Mashape/kong/pull/1570)
  - OAuth2 Authentication: allow to retrieve/update/delete a credential by `client_id` and tokens by `access_token`.
    [#1570](https://github.com/Mashape/kong/pull/1570)

### Fixed

- Correctly parse configuration file settings containing comments.
  [#1569](https://github.com/Mashape/kong/pull/1569)
- Prevent third-party Lua modules (and plugins) to override the seed for random
  number generation. This prevents the creation of conflicting UUIDs.
  [#1558](https://github.com/Mashape/kong/pull/1558)
- Use [pgmoon-mashape](https://github.com/Mashape/pgmoon) `2.0.0` which
  properly namespaces our fork, avoiding conflicts with other versions of
  pgmoon, such as the one installed by Lapis.
  [#1582](https://github.com/Mashape/kong/pull/1582)
- Avoid exposing OpenResty's information on HTTP `4xx` errors.
  [#1567](https://github.com/Mashape/kong/pull/1567)
- ulimit with `unlimited` value is now properly handled.
  [#1545](https://github.com/Mashape/kong/pull/1545)
- CLI:
  - Stop third-party services (Dnsmasq/Serf) when Kong could not start.
    [#1588](https://github.com/Mashape/kong/pull/1588)
  - Prefix database migration errors (such as Postgres' `connection refused`)
    with the database name (`postgres`/`cassandra`) to avoid confusions.
    [#1583](https://github.com/Mashape/kong/pull/1583)
- Plugins:
  - galileo: Use `Content-Length` header to get request/response body size when
    `log_bodies` is disabled.
    [#1584](https://github.com/Mashape/kong/pull/1584)
- Admin API:
  - Revert the `/plugins/enabled` endpoint's response to be a JSON array, and
    not an Object. [#1529](https://github.com/Mashape/kong/pull/1529)

## [0.9.0] - 2016/08/18

The main focus of this release is Kong's new CLI. With a simpler configuration file, new settings, environment variables support, new commands as well as a new interpreter, the new CLI gives more power and flexibility to Kong users and allow for an easier integration in your deployment workflow, as well as better testing for developers and plugins authors. Additionally, some new plugins and performance improvements are included as well as the regular bug fixes.

### Changed

- :warning: PostgreSQL is the new default datastore for Kong. If you were using Cassandra and you are upgrading, you need to explicitly set `cassandra` as your `database`.
- :warning: New CLI, with new commands and refined arguments. This new CLI uses the `resty-cli` interpreter (see [lua-resty-cli](https://github.com/openresty/resty-cli)) instead of LuaJIT. As a result, the `resty` executable must be available in your `$PATH` (resty-cli is shipped in the OpenResty bundle) as well as the `bin/kong` executable. Kong does not rely on Luarocks installing the `bin/kong` executable anymore. This change of behavior is taken care of if you are using one of the official Kong packages.
- :warning: Kong uses a new configuration file, with an easier syntax than the previous YAML file.
- New arguments for the CLI, such as verbose, debug and tracing flags. We also avoid requiring the configuration file as an argument to each command as per the previous CLI.
- Customization of the Nginx configuration can now be taken care of using two different approaches: with a custom Nginx configuration template and using `kong start --template <file>`, or by using `kong compile` to generate the Kong Nginx sub-configuration, and `include` it in a custom Nginx instance.
- Plugins:
  - Rate Limiting: the `continue_on_error` property is now called `fault_tolerant`.
  - Response Rate Limiting: the `continue_on_error` property is now called `fault_tolerant`.

### Added

- :fireworks: Support for overriding configuration settings with environment variables.
- :fireworks: Support for SSL connections between Kong and PostgreSQL. [#1425](https://github.com/Mashape/kong/pull/1425)
- :fireworks: Ability to apply plugins with more granularity: per-consumer, and global plugins are now possible. [#1403](https://github.com/Mashape/kong/pull/1403)
- New `kong check` command: validates a Kong configuration file.
- Better version check for third-party dependencies (OpenResty, Serf, Dnsmasq). [#1307](https://github.com/Mashape/kong/pull/1307)
- Ability to configure the validation depth of database SSL certificates from the configuration file. [#1420](https://github.com/Mashape/kong/pull/1420)
- `request_host`: internationalized url support; utf-8 domain names through punycode support and paths through %-encoding. [#1300](https://github.com/Mashape/kong/issues/1300)
- Implements caching locks when fetching database configuration (APIs, Plugins...) to avoid dog pile effect on cold nodes. [#1402](https://github.com/Mashape/kong/pull/1402)
- Plugins:
  - :fireworks: **New bot-detection plugin**: protect your APIs by detecting and rejecting common bots and crawlers. [#1413](https://github.com/Mashape/kong/pull/1413)
  - correlation-id: new "tracker" generator, identifying requests per worker and connection. [#1288](https://github.com/Mashape/kong/pull/1288)
  - request/response-transformer: ability to add strings including colon characters. [#1353](https://github.com/Mashape/kong/pull/1353)
  - rate-limiting: support for new rate-limiting policies (`cluster`, `local` and `redis`), and for a new `limit_by` property to force rate-limiting by `consumer`, `credential` or `ip`.
  - response-rate-limiting: support for new rate-limiting policies (`cluster`, `local` and `redis`), and for a new `limit_by` property to force rate-limiting by `consumer`, `credential` or `ip`.
  - galileo: performance improvements of ALF serialization. ALFs are not discarded when exceeding 20MBs anymore. [#1463](https://github.com/Mashape/kong/issues/1463)
  - statsd: new `upstream_stream` latency metric. [#1466](https://github.com/Mashape/kong/pull/1466)
  - datadog: new `upstream_stream` latency metric and tagging support for each metric. [#1473](https://github.com/Mashape/kong/pull/1473)

### Removed

- We now use [lua-resty-jit-uuid](https://github.com/thibaultCha/lua-resty-jit-uuid) for UUID generation, which is a pure Lua implementation of [RFC 4122](https://www.ietf.org/rfc/rfc4122.txt). As a result, libuuid is not a dependency of Kong anymore.

### Fixed

- Sensitive configuration settings are not printed to stdout anymore. [#1256](https://github.com/Mashape/kong/issues/1256)
- Fixed bug that caused nodes to remove themselves from the database when they attempted to join the cluster. [#1437](https://github.com/Mashape/kong/pull/1437)
- Plugins:
  - request-size-limiting: use proper constant for MB units while setting the size limit. [#1416](https://github.com/Mashape/kong/pull/1416)
  - OAuth2: security and config validation fixes. [#1409](https://github.com/Mashape/kong/pull/1409) [#1112](https://github.com/Mashape/kong/pull/1112)
  - request/response-transformer: better validation of fields provided without a value. [#1399](https://github.com/Mashape/kong/pull/1399)
  - JWT: handle some edge-cases that could result in HTTP 500 errors. [#1362](https://github.com/Mashape/kong/pull/1362)

> **internal**
> - new test suite using resty-cli and removing the need to monkey-patch the `ngx` global.
> - custom assertions and new helper methods (`wait_until()`) to gracefully fail in case of timeout.
> - increase atomicity of the testing environment.
> - lighter testing instance, only running 1 worker and not using Dnsmasq by default.

## [0.8.3] - 2016/06/01

This release includes some bugfixes:

### Changed

- Switched the log level of the "No nodes found in cluster" warning to `INFO`, that was printed when starting up the first Kong node in a new cluster.
- Kong now requires OpenResty `1.9.7.5`.

### Fixed

- New nodes are now properly registered into the `nodes` table when running on the same machine. [#1281](https://github.com/Mashape/kong/pull/1281)
- Fixed a failed error parsing on Postgres. [#1269](https://github.com/Mashape/kong/pull/1269)
- Plugins:
  - Response Transformer: Slashes are now encoded properly, and fixed a bug that hang the execution of the plugin. [#1257](https://github.com/Mashape/kong/pull/1257) and [#1263](https://github.com/Mashape/kong/pull/1263)
  - JWT: If a value for `algorithm` is missing, it's now `HS256` by default. This problem occurred when migrating from older versions of Kong.
  - OAuth 2.0: Fixed a Postgres problem that was preventing an application from being created, and fixed a check on the `redirect_uri` field. [#1264](https://github.com/Mashape/kong/pull/1264) and [#1267](https://github.com/Mashape/kong/issues/1267)

## [0.8.2] - 2016/05/25

This release includes bugfixes and minor updates:

### Added

- Support for a simple slash in `request_path`. [#1227](https://github.com/Mashape/kong/pull/1227)
- Plugins:
  - Response Rate Limiting: it now appends usage headers to the upstream requests in the form of `X-Ratelimit-Remaining-{limit_name}` and introduces a new `config.block_on_first_violation` property. [#1235](https://github.com/Mashape/kong/pull/1235)

#### Changed

- Plugins:
  - **Mashape Analytics: The plugin is now called "Galileo", and added support for Galileo v3. [#1159](https://github.com/Mashape/kong/pull/1159)**

#### Fixed

- Postgres now relies on the `search_path` configured on the database and its default value `$user, public`. [#1196](https://github.com/Mashape/kong/issues/1196)
- Kong now properly encodes an empty querystring parameter like `?param=` when proxying the request. [#1210](https://github.com/Mashape/kong/pull/1210)
- The configuration now checks that `cluster.ttl_on_failure` is at least 60 seconds. [#1199](https://github.com/Mashape/kong/pull/1199)
- Plugins:
  - Loggly: Fixed an issue that was triggering 400 and 500 errors. [#1184](https://github.com/Mashape/kong/pull/1184)
  - JWT: The `TYP` value in the header is not optional and case-insensitive. [#1192](https://github.com/Mashape/kong/pull/1192)
  - Request Transformer: Fixed a bug when transforming request headers. [#1202](https://github.com/Mashape/kong/pull/1202)
  - OAuth 2.0: Multiple redirect URIs are now supported. [#1112](https://github.com/Mashape/kong/pull/1112)
  - IP Restriction: Fixed that prevented the plugin for working properly when added on an API. [#1245](https://github.com/Mashape/kong/pull/1245)
  - CORS: Fixed an issue when `config.preflight_continue` was enabled. [#1240](https://github.com/Mashape/kong/pull/1240)

## [0.8.1] - 2016/04/27

This release includes some fixes and minor updates:

### Added

- Adds `X-Forwarded-Host` and `X-Forwarded-Prefix` to the upstream request headers. [#1180](https://github.com/Mashape/kong/pull/1180)
- Plugins:
  - Datadog: Added two new metrics, `unique_users` and `request_per_user`, that log the consumer information. [#1179](https://github.com/Mashape/kong/pull/1179)

### Fixed

- Fixed a DAO bug that affected full entity updates. [#1163](https://github.com/Mashape/kong/pull/1163)
- Fixed a bug when setting the authentication provider in Cassandra.
- Updated the Cassandra driver to v0.5.2.
- Properly enforcing required fields in PUT requests. [#1177](https://github.com/Mashape/kong/pull/1177)
- Fixed a bug that prevented to retrieve the hostname of the local machine on certain systems. [#1178](https://github.com/Mashape/kong/pull/1178)

## [0.8.0] - 2016/04/18

This release includes support for PostgreSQL as Kong's primary datastore!

### Breaking changes

- Remove support for the long deprecated `/consumers/:consumer/keyauth/` and `/consumers/:consumer/basicauth/` routes (deprecated in `0.5.0`). The new routes (available since `0.5.0` too) use the real name of the plugin: `/consumers/:consumer/key-auth` and `/consumers/:consumer/basic-auth`.

### Added

- Support for PostgreSQL 9.4+ as Kong's primary datastore. [#331](https://github.com/Mashape/kong/issues/331) [#1054](https://github.com/Mashape/kong/issues/1054)
- Configurable Cassandra reading/writing consistency. [#1026](https://github.com/Mashape/kong/pull/1026)
- Admin API: including pending and running timers count in the response to `/`. [#992](https://github.com/Mashape/kong/pull/992)
- Plugins
  - **New correlation-id plugin**: assign unique identifiers to the requests processed by Kong. Courtesy of [@opyate](https://github.com/opyate). [#1094](https://github.com/Mashape/kong/pull/1094)
  - LDAP: add support for LDAP authentication. [#1133](https://github.com/Mashape/kong/pull/1133)
  - StatsD: add support for StatsD logging. [#1142](https://github.com/Mashape/kong/pull/1142)
  - JWT: add support for RS256 signed tokens thanks to [@kdstew](https://github.com/kdstew)! [#1053](https://github.com/Mashape/kong/pull/1053)
  - ACL: appends `X-Consumer-Groups` to the request, so the upstream service can check what groups the consumer belongs to. [#1154](https://github.com/Mashape/kong/pull/1154)
  - Galileo (mashape-analytics): increase batch sending timeout to 30s. [#1091](https://github.com/Mashape/kong/pull/1091)
- Added `ttl_on_failure` option in the cluster configuration, to configure the TTL of failed nodes. [#1125](https://github.com/Mashape/kong/pull/1125)

### Fixed

- Introduce a new `port` option when connecting to your Cassandra cluster instead of using the CQL default (9042). [#1139](https://github.com/Mashape/kong/issues/1139)
- Plugins
  - Request/Response Transformer: add missing migrations for upgrades from ` <= 0.5.x`. [#1064](https://github.com/Mashape/kong/issues/1064)
  - OAuth2
    - Error responses comply to RFC 6749. [#1017](https://github.com/Mashape/kong/issues/1017)
    - Handle multipart requests. [#1067](https://github.com/Mashape/kong/issues/1067)
    - Make access_tokens correctly expire. [#1089](https://github.com/Mashape/kong/issues/1089)

> **internal**
> - replace globals with singleton pattern thanks to [@mars](https://github.com/mars).
> - fixed resolution mismatches when using deep paths in the path resolver thanks to [siddharthkchatterjee](https://github.com/siddharthkchatterjee)

## [0.7.0] - 2016/02/24

### Breaking changes

Due to the NGINX security fixes (CVE-2016-0742, CVE-2016-0746, CVE-2016-0747), OpenResty was bumped to `1.9.7.3` which is not backwards compatible, and thus requires changes to be made to the `nginx` property of Kong's configuration file. See the [0.7 upgrade path](https://github.com/Mashape/kong/blob/master/UPGRADE.md#upgrade-to-07x) for instructions.

However by upgrading the underlying OpenResty version, source installations do not have to patch the NGINX core and use the old `ssl-cert-by-lua` branch of ngx_lua anymore. This will make source installations much easier.

### Added

- Support for OpenResty `1.9.7.*`. This includes NGINX security fixes (CVE-2016-0742, CVE-2016-0746, CVE-2016-0747). [#906](https://github.com/Mashape/kong/pull/906)
- Plugins
  - **New Runscope plugin**: Monitor your APIs from Kong with Runscope. Courtesy of [@mansilladev](https://github.com/mansilladev). [#924](https://github.com/Mashape/kong/pull/924)
  - Datadog: New `response.size` metric. [#923](https://github.com/Mashape/kong/pull/923)
  - Rate-Limiting and Response Rate-Limiting
    - New `config.async` option to asynchronously increment counters to reduce latency at the cost of slightly reducing the accuracy. [#912](https://github.com/Mashape/kong/pull/912)
    - New `config.continue_on_error` option to keep proxying requests in case the datastore is unreachable. rate-limiting operations will be disabled until the datastore is responsive again. [#953](https://github.com/Mashape/kong/pull/953)
- CLI
  - Perform a simple permission check on the NGINX working directory when starting, to prevent errors during execution. [#939](https://github.com/Mashape/kong/pull/939)
- Send 50x errors with the appropriate format. [#927](https://github.com/Mashape/kong/pull/927) [#970](https://github.com/Mashape/kong/pull/970)

### Fixed

- Plugins
  - OAuth2
    - Better handling of `redirect_uri` (prevent the use of fragments and correctly handle querystrings). Courtesy of [@PGBI](https://github.com/PGBI). [#930](https://github.com/Mashape/kong/pull/930)
    - Add `PUT` support to the `/auth2_tokens` route. [#897](https://github.com/Mashape/kong/pull/897)
    - Better error message when the `access_token` is missing. [#1003](https://github.com/Mashape/kong/pull/1003)
  - IP restriction: Fix an issue that could arise when restarting Kong. Now Kong does not need to be restarted for the ip-restriction configuration to take effect. [#782](https://github.com/Mashape/kong/pull/782) [#960](https://github.com/Mashape/kong/pull/960)
  - ACL: Properly invalidating entities when assigning a new ACL group. [#996](https://github.com/Mashape/kong/pull/996)
  - SSL: Replace shelled out openssl calls with native `ngx.ssl` conversion utilities, which preserve the certificate chain. [#968](https://github.com/Mashape/kong/pull/968)
- Avoid user warning on start when the user is not root. [#964](https://github.com/Mashape/kong/pull/964)
- Store Serf logs in NGINX working directory to prevent eventual permission issues. [#975](https://github.com/Mashape/kong/pull/975)
- Allow plugins configured on a Consumer *without* being configured on an API to run. [#978](https://github.com/Mashape/kong/issues/978) [#980](https://github.com/Mashape/kong/pull/980)
- Fixed an edge-case where Kong nodes would not be registered in the `nodes` table. [#1008](https://github.com/Mashape/kong/pull/1008)

## [0.6.1] - 2016/02/03

This release contains tiny bug fixes that were especially annoying for complex Cassandra setups and power users of the Admin API!

### Added

- A `timeout` property for the Cassandra configuration. In ms, this timeout is effective as a connection and a reading timeout. [#937](https://github.com/Mashape/kong/pull/937)

### Fixed

- Correctly set the Cassandra SSL certificate in the Nginx configuration while starting Kong. [#921](https://github.com/Mashape/kong/pull/921)
- Rename the `user` Cassandra property to `username` (Kong looks for `username`, hence `user` would fail). [#922](https://github.com/Mashape/kong/pull/922)
- Allow Cassandra authentication with arbitrary plain text auth providers (such as Instaclustr uses), fixing authentication with them. [#937](https://github.com/Mashape/kong/pull/937)
- Admin API
  - Fix the `/plugins/:id` route for `PATCH` method. [#941](https://github.com/Mashape/kong/pull/941)
- Plugins
  - HTTP logging: remove the additional `\r\n` at the end of the logging request body. [#926](https://github.com/Mashape/kong/pull/926)
  - Galileo: catch occasional internal errors happening when a request was cancelled by the client and fix missing shm for the retry policy. [#931](https://github.com/Mashape/kong/pull/931)

## [0.6.0] - 2016/01/22

### Breaking changes

 We would recommended to consult the suggested [0.6 upgrade path](https://github.com/Mashape/kong/blob/master/UPGRADE.md#upgrade-to-06x) for this release.

- [Serf](https://www.serfdom.io) is now a Kong dependency. It allows Kong nodes to communicate between each other opening the way to many features and improvements.
- The configuration file changed. Some properties were renamed, others were moved, and some are new. We would recommended checking out the new default configuration file.
- Drop the Lua 5.1 dependency which was only used by the CLI. The CLI now runs with LuaJIT, which is consistent with other Kong components (Luarocks and OpenResty) already relying on LuaJIT. Make sure the LuaJIT interpreter is included in your `$PATH`. [#799](https://github.com/Mashape/kong/pull/799)

### Added

One of the biggest new features of this release is the cluster-awareness added to Kong in [#729](https://github.com/Mashape/kong/pull/729), which deserves its own section:

- Each Kong node is now aware of belonging to a cluster through Serf. Nodes automatically join the specified cluster according to the configuration file's settings.
- The datastore cache is not invalidated by expiration time anymore, but following an invalidation strategy between the nodes of a same cluster, leading to improved performance.
- Admin API
  - Expose a `/cache` endpoint for retrieving elements stored in the in-memory cache of a node.
  - Expose a `/cluster` endpoint used to add/remove/list members of the cluster, and also used internally for data propagation.
- CLI
  - New `kong cluster` command for cluster management.
  - New `kong status` command for cluster healthcheck.

Other additions include:

- New Cassandra driver which makes Kong aware of the Cassandra cluster. Kong is now unaffected if one of your Cassandra nodes goes down as long as a replica is available on another node. Load balancing policies also improve the performance along with many other smaller improvements. [#803](https://github.com/Mashape/kong/pull/803)
- Admin API
  - A new `total` field in API responses, that counts the total number of entities in the datastore. [#635](https://github.com/Mashape/kong/pull/635)
- Configuration
  - Possibility to configure the keyspace replication strategy for Cassandra. It will be taken into account by the migrations when the configured keyspace does not already exist. [#350](https://github.com/Mashape/kong/issues/350)
  - Dnsmasq is now optional. You can specify a custom DNS resolver address that Kong will use when resolving hostnames. This can be configured in `kong.yml`. [#625](https://github.com/Mashape/kong/pull/625)
- Plugins
  - **New "syslog" plugin**: send logs to local system log. [#698](https://github.com/Mashape/kong/pull/698)
  - **New "loggly" plugin**: send logs to Loggly over UDP. [#698](https://github.com/Mashape/kong/pull/698)
  - **New "datadog" plugin**: send logs to Datadog server. [#758](https://github.com/Mashape/kong/pull/758)
  - OAuth2
    - Add support for `X-Forwarded-Proto` header. [#650](https://github.com/Mashape/kong/pull/650)
    - Expose a new `/oauth2_tokens` endpoint with the possibility to retrieve, update or delete OAuth 2.0 access tokens. [#729](https://github.com/Mashape/kong/pull/729)
  - JWT
    - Support for base64 encoded secrets. [#838](https://github.com/Mashape/kong/pull/838) [#577](https://github.com/Mashape/kong/issues/577)
    - Support to configure the claim in which the key is given into the token (not `iss` only anymore). [#838](https://github.com/Mashape/kong/pull/838)
  - Request transformer
    - Support for more transformation options: `remove`, `replace`, `add`, `append` motivated by [#393](https://github.com/Mashape/kong/pull/393). See [#824](https://github.com/Mashape/kong/pull/824)
    - Support JSON body transformation. [#569](https://github.com/Mashape/kong/issues/569)
  - Response transformer
    - Support for more transformation options: `remove`, `replace`, `add`, `append` motivated by [#393](https://github.com/Mashape/kong/pull/393). See [#822](https://github.com/Mashape/kong/pull/822)

### Changed

- As mentioned in the breaking changes section, a new configuration file format and validation. All properties are now documented and commented out with their default values. This allows for a lighter configuration file and more clarity as to what properties relate to. It also catches configuration mistakes. [#633](https://github.com/Mashape/kong/pull/633)
- Replace the UUID generator library with a new implementation wrapping lib-uuid, fixing eventual conflicts happening in cases such as described in [#659](https://github.com/Mashape/kong/pull/659). See [#695](https://github.com/Mashape/kong/pull/695)
- Admin API
  - Increase the maximum body size to 10MB in order to handle configuration requests with heavy payloads. [#700](https://github.com/Mashape/kong/pull/700)
  - Disable access logs for the `/status` endpoint.
  - The `/status` endpoint now includes `database` statistics, while the previous stats have been moved to a `server` response field. [#635](https://github.com/Mashape/kong/pull/635)

### Fixed

- Behaviors described in [#603](https://github.com/Mashape/kong/issues/603) related to the failure of Cassandra nodes thanks to the new driver. [#803](https://github.com/Mashape/kong/issues/803)
- Latency headers are now properly included in responses sent to the client. [#708](https://github.com/Mashape/kong/pull/708)
- `strip_request_path` does not add a trailing slash to the API's `upstream_url` anymore before proxying. [#675](https://github.com/Mashape/kong/issues/675)
- Do not URL decode querystring before proxying the request to the upstream service. [#749](https://github.com/Mashape/kong/issues/749)
- Handle cases when the request would be terminated prior to the Kong execution (that is, before ngx_lua reaches the `access_by_lua` context) in cases such as the use of a custom nginx module. [#594](https://github.com/Mashape/kong/issues/594)
- Admin API
  - The PUT method now correctly updates boolean fields (such as `strip_request_path`). [#765](https://github.com/Mashape/kong/pull/765)
  - The PUT method now correctly resets a plugin configuration. [#720](https://github.com/Mashape/kong/pull/720)
  - PATCH correctly set previously unset fields. [#861](https://github.com/Mashape/kong/pull/861)
  - In the responses, the `next` link is not being displayed anymore if there are no more entities to be returned. [#635](https://github.com/Mashape/kong/pull/635)
  - Prevent the update of `created_at` fields. [#820](https://github.com/Mashape/kong/pull/820)
  - Better `request_path` validation for APIs. "/" is not considered a valid path anymore. [#881](https://github.com/Mashape/kong/pull/881)
- Plugins
  - Galileo: ensure the `mimeType` value is always a string in ALFs. [#584](https://github.com/Mashape/kong/issues/584)
  - JWT: allow to update JWT credentials using the PATCH method. It previously used to reply with `405 Method not allowed` because the PATCH method was not implemented. [#667](https://github.com/Mashape/kong/pull/667)
  - Rate limiting: fix a warning when many periods are configured. [#681](https://github.com/Mashape/kong/issues/681)
  - Basic Authentication: do not re-hash the password field when updating a credential. [#726](https://github.com/Mashape/kong/issues/726)
  - File log: better permissions for on file creation for file-log plugin. [#877](https://github.com/Mashape/kong/pull/877)
  - OAuth2
    - Implement correct responses when the OAuth2 challenges are refused. [#737](https://github.com/Mashape/kong/issues/737)
    - Handle querystring on `/authorize` and `/token` URLs. [#687](https://github.com/Mashape/kong/pull/667)
    - Handle punctuation in scopes on `/authorize` and `/token` endpoints. [#658](https://github.com/Mashape/kong/issues/658)

> ***internal***
> - Event bus for local and cluster-wide events propagation. Plans for this event bus is to be widely used among Kong in the future.
> - The Kong Public Lua API (Lua helpers integrated in Kong such as DAO and Admin API helpers) is now documented with [ldoc](http://stevedonovan.github.io/ldoc/) format and published on [the online documentation](https://getkong.org/docs/latest/lua-reference/).
> - Work has been done to restore the reliability of the CI platforms.
> - Migrations can now execute DML queries (instead of DDL queries only). Handy for migrations implying plugin configuration changes, plugins renamings etc... [#770](https://github.com/Mashape/kong/pull/770)

## [0.5.4] - 2015/12/03

### Fixed

- Mashape Analytics plugin (renamed Galileo):
  - Improve stability under heavy load. [#757](https://github.com/Mashape/kong/issues/757)
  - base64 encode ALF request/response bodies, enabling proper support for Galileo bodies inspection capabilities. [#747](https://github.com/Mashape/kong/pull/747)
  - Do not include JSON bodies in ALF `postData.params` field. [#766](https://github.com/Mashape/kong/pull/766)

## [0.5.3] - 2015/11/16

### Fixed

- Avoids additional URL encoding when proxying to an upstream service. [#691](https://github.com/Mashape/kong/pull/691)
- Potential timing comparison bug in HMAC plugin. [#704](https://github.com/Mashape/kong/pull/704)

### Added

- The Galileo plugin now supports arbitrary host, port and path values. [#721](https://github.com/Mashape/kong/pull/721)

## [0.5.2] - 2015/10/21

A few fixes requested by the community!

### Fixed

- Kong properly search the `nginx` in your $PATH variable.
- Plugins:
  - OAuth2: can detect that the originating protocol for a request was HTTPS through the `X-Forwarded-Proto` header and work behind another reverse proxy (load balancer). [#650](https://github.com/Mashape/kong/pull/650)
  - HMAC signature: support for `X-Date` header to sign the request for usage in browsers (since the `Date` header is protected). [#641](https://github.com/Mashape/kong/issues/641)

## [0.5.1] - 2015/10/13

Fixing a few glitches we let out with 0.5.0!

### Added

- Basic Authentication and HMAC Authentication plugins now also send the `X-Credential-Username` to the upstream server.
- Admin API now accept JSON when receiving a CORS request. [#580](https://github.com/Mashape/kong/pull/580)
- Add a `WWW-Authenticate` header for HTTP 401 responses for basic-auth and key-auth. [#588](https://github.com/Mashape/kong/pull/588)

### Changed

- Protect Kong from POODLE SSL attacks by omitting SSLv3 (CVE-2014-3566). [#563](https://github.com/Mashape/kong/pull/563)
- Remove support for key-auth key in body. [#566](https://github.com/Mashape/kong/pull/566)

### Fixed

- Plugins
  - HMAC
    - The migration for this plugin is now correctly being run. [#611](https://github.com/Mashape/kong/pull/611)
    - Wrong username doesn't return HTTP 500 anymore, but 403. [#602](https://github.com/Mashape/kong/pull/602)
  - JWT: `iss` not being found doesn't return HTTP 500 anymore, but 403. [#578](https://github.com/Mashape/kong/pull/578)
  - OAuth2: client credentials flow does not include a refresh token anymore. [#562](https://github.com/Mashape/kong/issues/562)
- Fix an occasional error when updating a plugin without a config. [#571](https://github.com/Mashape/kong/pull/571)

## [0.5.0] - 2015/09/25

With new plugins, many improvements and bug fixes, this release comes with breaking changes that will require your attention.

### Breaking changes

Several breaking changes are introduced. You will have to slightly change your configuration file and a migration script will take care of updating your database cluster. **Please follow the instructions in [UPDATE.md](/UPDATE.md#update-to-kong-050) for an update without downtime**.

- Many plugins were renamed due to new naming conventions for consistency. [#480](https://github.com/Mashape/kong/issues/480)
- In the configuration file, the Cassandra `hosts` property was renamed to `contact_points`. [#513](https://github.com/Mashape/kong/issues/513)
- Properties belonging to APIs entities have been renamed for clarity. [#513](https://github.com/Mashape/kong/issues/513)
  - `public_dns` -> `request_host`
  - `path` -> `request_path`
  - `strip_path` -> `strip_request_path`
  - `target_url` -> `upstream_url`
- `plugins_configurations` have been renamed to `plugins`, and their `value` property has been renamed to `config` to avoid confusions. [#513](https://github.com/Mashape/kong/issues/513)
- The database schema has been updated to handle the separation of plugins outside of the core repository.
- The Key authentication and Basic authentication plugins routes have changed:

```
Old route                             New route
/consumers/:consumer/keyauth       -> /consumers/:consumer/key-auth
/consumers/:consumer/keyauth/:id   -> /consumers/:consumer/key-auth/:id
/consumers/:consumer/basicauth     -> /consumers/:consumer/basic-auth
/consumers/:consumer/basicauth/:id -> /consumers/:consumer/basic-auth/:id
```

The old routes are still maintained but will be removed in upcoming versions. Consider them **deprecated**.

- Admin API
  - The route to retrieve enabled plugins is now under `/plugins/enabled`.
  - The route to retrieve a plugin's configuration schema is now under `/plugins/schema/{plugin name}`.

#### Added

- Plugins
  - **New Response Rate Limiting plugin**: Give a usage quota to your users based on a parameter in your response. [#247](https://github.com/Mashape/kong/pull/247)
  - **New ACL (Access Control) plugin**: Configure authorizations for your Consumers. [#225](https://github.com/Mashape/kong/issues/225)
  - **New JWT (JSON Web Token) plugin**: Verify and authenticate JWTs. [#519](https://github.com/Mashape/kong/issues/519)
  - **New HMAC signature plugin**: Verify and authenticate HMAC signed HTTP requests. [#549](https://github.com/Mashape/kong/pull/549)
  - Plugins migrations. Each plugin can now have its own migration scripts if it needs to store data in your cluster. This is a step forward to improve Kong's pluggable architecture. [#443](https://github.com/Mashape/kong/pull/443)
  - Basic Authentication: the password field is now sha1 encrypted. [#33](https://github.com/Mashape/kong/issues/33)
  - Basic Authentication: now supports credentials in the `Proxy-Authorization` header. [#460](https://github.com/Mashape/kong/issues/460)

#### Changed

- Basic Authentication and Key Authentication now require authentication parameters even when the `Expect: 100-continue` header is being sent. [#408](https://github.com/Mashape/kong/issues/408)
- Key Auth plugin does not support passing the key in the request payload anymore. [#566](https://github.com/Mashape/kong/pull/566)
- APIs' names cannot contain characters from the RFC 3986 reserved list. [#589](https://github.com/Mashape/kong/pull/589)

#### Fixed

- Resolver
  - Making a request with a querystring will now correctly match an API's path. [#496](https://github.com/Mashape/kong/pull/496)
- Admin API
  - Data associated to a given API/Consumer will correctly be deleted if related Consumer/API is deleted. [#107](https://github.com/Mashape/kong/issues/107) [#438](https://github.com/Mashape/kong/issues/438) [#504](https://github.com/Mashape/kong/issues/504)
  - The `/api/{api_name_or_id}/plugins/{plugin_name_or_id}` changed to `/api/{api_name_or_id}/plugins/{plugin_id}` to avoid requesting the wrong plugin if two are configured for one API. [#482](https://github.com/Mashape/kong/pull/482)
  - APIs created without a `name` but with a `request_path` will now have a name which defaults to the set `request_path`. [#547](https://github.com/Mashape/kong/issues/547)
- Plugins
  - Mashape Analytics: More robust buffer and better error logging. [#471](https://github.com/Mashape/kong/pull/471)
  - Mashape Analytics: Several ALF (API Log Format) serialization fixes. [#515](https://github.com/Mashape/kong/pull/515)
  - Oauth2: A response is now returned on `http://kong:8001/consumers/{consumer}/oauth2/{oauth2_id}`. [#469](https://github.com/Mashape/kong/issues/469)
  - Oauth2: Saving `authenticated_userid` on Password Grant. [#476](https://github.com/Mashape/kong/pull/476)
  - Oauth2: Proper handling of the `/oauth2/authorize` and `/oauth2/token` endpoints in the OAuth 2.0 Plugin when an API with a `path` is being consumed using the `public_dns` instead. [#503](https://github.com/Mashape/kong/issues/503)
  - OAuth2: Properly returning `X-Authenticated-UserId` in the `client_credentials` and `password` flows. [#535](https://github.com/Mashape/kong/issues/535)
  - Response-Transformer: Properly handling JSON responses that have a charset specified in their `Content-Type` header.

## [0.4.2] - 2015/08/10

#### Added

- Cassandra authentication and SSL encryption. [#405](https://github.com/Mashape/kong/pull/405)
- `preserve_host` flag on APIs to preserve the Host header when a request is proxied. [#444](https://github.com/Mashape/kong/issues/444)
- Added the Resource Owner Password Credentials Grant to the OAuth 2.0 Plugin. [#448](https://github.com/Mashape/kong/issues/448)
- Auto-generation of default SSL certificate. [#453](https://github.com/Mashape/kong/issues/453)

#### Changed

- Remove `cassandra.port` property in configuration. Ports are specified by having `cassandra.hosts` addresses using the `host:port` notation (RFC 3986). [#457](https://github.com/Mashape/kong/pull/457)
- Default SSL certificate is now auto-generated and stored in the `nginx_working_dir`.
- OAuth 2.0 plugin now properly forces HTTPS.

#### Fixed

- Better handling of multi-nodes Cassandra clusters. [#450](https://github.com/Mashape/kong/pull/405)
- mashape-analytics plugin: handling of numerical values in querystrings. [#449](https://github.com/Mashape/kong/pull/405)
- Path resolver `strip_path` option wrongfully matching the `path` property multiple times in the request URI. [#442](https://github.com/Mashape/kong/issues/442)
- File Log Plugin bug that prevented the file creation in some environments. [#461](https://github.com/Mashape/kong/issues/461)
- Clean output of the Kong CLI. [#235](https://github.com/Mashape/kong/issues/235)

## [0.4.1] - 2015/07/23

#### Fixed

- Issues with the Mashape Analytics plugin. [#425](https://github.com/Mashape/kong/pull/425)
- Handle hyphens when executing path routing with `strip_path` option enabled. [#431](https://github.com/Mashape/kong/pull/431)
- Adding the Client Credentials OAuth 2.0 flow. [#430](https://github.com/Mashape/kong/issues/430)
- A bug that prevented "dnsmasq" from being started on some systems, including Debian. [f7da790](https://github.com/Mashape/kong/commit/f7da79057ce29c7d1f6d90f4bc160cc3d9c8611f)
- File Log plugin: optimizations by avoiding the buffered I/O layer. [20bb478](https://github.com/Mashape/kong/commit/20bb478952846faefec6091905bd852db24a0289)

## [0.4.0] - 2015/07/15

#### Added

- Implement wildcard subdomains for APIs' `public_dns`. [#381](https://github.com/Mashape/kong/pull/381) [#297](https://github.com/Mashape/kong/pull/297)
- Plugins
  - **New OAuth 2.0 plugin.** [#341](https://github.com/Mashape/kong/pull/341) [#169](https://github.com/Mashape/kong/pull/169)
  - **New Mashape Analytics plugin.** [#360](https://github.com/Mashape/kong/pull/360) [#272](https://github.com/Mashape/kong/pull/272)
  - **New IP whitelisting/blacklisting plugin.** [#379](https://github.com/Mashape/kong/pull/379)
  - Ratelimiting: support for multiple limits. [#382](https://github.com/Mashape/kong/pull/382) [#205](https://github.com/Mashape/kong/pull/205)
  - HTTP logging: support for HTTPS endpoint. [#342](https://github.com/Mashape/kong/issues/342)
  - Logging plugins: new properties for logs timing. [#351](https://github.com/Mashape/kong/issues/351)
  - Key authentication: now auto-generates a key if none is specified. [#48](https://github.com/Mashape/kong/pull/48)
- Resolver
  - `path` property now accepts arbitrary depth. [#310](https://github.com/Mashape/kong/issues/310)
- Admin API
  - Enable CORS by default. [#371](https://github.com/Mashape/kong/pull/371)
  - Expose a new endpoint to get a plugin configuration's schema. [#376](https://github.com/Mashape/kong/pull/376) [#309](https://github.com/Mashape/kong/pull/309)
  - Expose a new endpoint to retrieve a node's status. [417c137](https://github.com/Mashape/kong/commit/417c1376c08d3562bebe0c0816c6b54df045f515)
- CLI
  - `$ kong migrations reset` now asks for confirmation. [#365](https://github.com/Mashape/kong/pull/365)

#### Fixed

- Plugins
  - Basic authentication not being executed if added to an API with default configuration. [6d732cd](https://github.com/Mashape/kong/commit/6d732cd8b0ec92ef328faa843215d8264f50fb75)
  - SSL plugin configuration parsing. [#353](https://github.com/Mashape/kong/pull/353)
  - SSL plugin doesn't accept a `consumer_id` anymore, as this wouldn't make sense. [#372](https://github.com/Mashape/kong/pull/372) [#322](https://github.com/Mashape/kong/pull/322)
  - Authentication plugins now return `401` when missing credentials. [#375](https://github.com/Mashape/kong/pull/375) [#354](https://github.com/Mashape/kong/pull/354)
- Admin API
  - Non supported HTTP methods now return `405` instead of `500`. [38f1b7f](https://github.com/Mashape/kong/commit/38f1b7fa9f45f60c4130ef5ff9fe2c850a2ba586)
  - Prevent PATCH requests from overriding a plugin's configuration if partially updated. [9a7388d](https://github.com/Mashape/kong/commit/9a7388d695c9de105917cde23a684a7d6722a3ca)
- Handle occasionally missing `schema_migrations` table. [#365](https://github.com/Mashape/kong/pull/365) [#250](https://github.com/Mashape/kong/pull/250)

> **internal**
> - DAO:
>   - Complete refactor. No more need for hard-coded queries. [#346](https://github.com/Mashape/kong/pull/346)
> - Schemas:
>   - New `self_check` test for schema definitions. [5bfa7ca](https://github.com/Mashape/kong/commit/5bfa7ca13561173161781f872244d1340e4152c1)

## [0.3.2] - 2015/06/08

#### Fixed

- Uppercase Cassandra keyspace bug that prevented Kong to work with [kongdb.org](http://kongdb.org/)
- Multipart requests not properly parsed in the admin API. [#344](https://github.com/Mashape/kong/issues/344)

## [0.3.1] - 2015/06/07

#### Fixed

- Schema migrations are now automatic, which was missing from previous releases. [#303](https://github.com/Mashape/kong/issues/303)

## [0.3.0] - 2015/06/04

#### Added

- Support for SSL.
- Plugins
  - New HTTP logging plugin. [#226](https://github.com/Mashape/kong/issues/226) [#251](https://github.com/Mashape/kong/pull/251)
  - New SSL plugin.
  - New request size limiting plugin. [#292](https://github.com/Mashape/kong/pull/292)
  - Default logging format improvements. [#226](https://github.com/Mashape/kong/issues/226) [#262](https://github.com/Mashape/kong/issues/262)
  - File logging now logs to a custom file. [#202](https://github.com/Mashape/kong/issues/202)
  - Keyauth plugin now defaults `key_names` to "apikey".
- Admin API
  - RESTful routing. Much nicer Admin API routing. Ex: `/apis/{name_or_id}/plugins`. [#98](https://github.com/Mashape/kong/issues/98) [#257](https://github.com/Mashape/kong/pull/257)
  - Support `PUT` method for endpoints such as `/apis/`, `/apis/plugins/`, `/consumers/`
  - Support for `application/json` and `x-www-form-urlencoded` Content Types for all `PUT`, `POST` and `PATCH` endpoints by passing a `Content-Type` header. [#236](https://github.com/Mashape/kong/pull/236)
- Resolver
  - Support resolving APIs by Path as well as by Header. [#192](https://github.com/Mashape/kong/pull/192) [#282](https://github.com/Mashape/kong/pull/282)
  - Support for `X-Host-Override` as an alternative to `Host` for browsers. [#203](https://github.com/Mashape/kong/issues/203) [#246](https://github.com/Mashape/kong/pull/246)
- Auth plugins now send user informations to your upstream services. [#228](https://github.com/Mashape/kong/issues/228)
- Invalid `target_url` value are now being caught when creating an API. [#149](https://github.com/Mashape/kong/issues/149)

#### Fixed

- Uppercase Cassandra keyspace causing migration failure. [#249](https://github.com/Mashape/kong/issues/249)
- Guarantee that ratelimiting won't allow requests in case the atomicity of the counter update is not guaranteed. [#289](https://github.com/Mashape/kong/issues/289)

> **internal**
> - Schemas:
>   - New property type: `array`. [#277](https://github.com/Mashape/kong/pull/277)
>   - Entities schemas now live in their own files and are starting to be unit tested.
>   - Subfields are handled better: (notify required subfields and auto-vivify is subfield has default values).
> - Way faster unit tests. Not resetting the DB anymore between tests.
> - Improved coverage computation (exclude `vendor/`).
> - Travis now lints `kong/`.
> - Way faster Travis setup.
> - Added a new HTTP client for in-nginx usage, using the cosocket API.
> - Various refactorings.
> - Fix [#196](https://github.com/Mashape/kong/issues/196).
> - Disabled ipv6 in resolver.

## [0.2.1] - 2015/05/12

This is a maintenance release including several bug fixes and usability improvements.

#### Added
- Support for local DNS resolution. [#194](https://github.com/Mashape/kong/pull/194)
- Support for Debian 8 and Ubuntu 15.04.
- DAO
  - Cassandra version bumped to 2.1.5
  - Support for Cassandra downtime. If Cassandra goes down and is brought back up, Kong will not need to restart anymore, statements will be re-prepared on-the-fly. This is part of an ongoing effort from [jbochi/lua-resty-cassandra#47](https://github.com/jbochi/lua-resty-cassandra/pull/47), [#146](https://github.com/Mashape/kong/pull/146) and [#187](https://github.com/Mashape/kong/pull/187).
Queries effectuated during the downtime will still be lost. [#11](https://github.com/Mashape/kong/pull/11)
  - Leverage reused sockets. If the DAO reuses a socket, it will not re-set their keyspace. This should give a small but appreciable performance improvement. [#170](https://github.com/Mashape/kong/pull/170)
  - Cascade delete plugins configurations when deleting a Consumer or an API associated with it. [#107](https://github.com/Mashape/kong/pull/107)
  - Allow Cassandra hosts listening on different ports than the default. [#185](https://github.com/Mashape/kong/pull/185)
- CLI
  - Added a notice log when Kong tries to connect to Cassandra to avoid user confusion. [#168](https://github.com/Mashape/kong/pull/168)
  - The CLI now tests if the ports are already being used before starting and warns.
- Admin API
  - `name` is now an optional property for APIs. If none is being specified, the name will be the API `public_dns`. [#181](https://github.com/Mashape/kong/pull/181)
- Configuration
  - The memory cache size is now configurable. [#208](https://github.com/Mashape/kong/pull/208)

#### Fixed
- Resolver
  - More explicit "API not found" message from the resolver if the Host was not found in the system. "Api not foun with Host: %s".
  - If multiple hosts headers are being sent, Kong will test them all to see if one of the API is in the system. [#186](https://github.com/Mashape/kong/pull/186)
- Admin API: responses now have a new line after the body. [#164](https://github.com/Mashape/kong/issues/164)
- DAO: keepalive property is now properly passed when Kong calls `set_keepalive` on Cassandra sockets.
- Multipart dependency throwing error at startup. [#213](https://github.com/Mashape/kong/pull/213)

> **internal**
> - Separate Migrations from the DAO factory.
> - Update dev config + Makefile rules (`run` becomes `start`).
> - Introducing an `ngx` stub for unit tests and CLI.
> - Switch many PCRE regexes to using patterns.

## [0.2.0-2] - 2015/04/27

First public release of Kong. This version brings a lot of internal improvements as well as more usability and a few additional plugins.

#### Added
- Plugins
  - CORS plugin.
  - Request transformation plugin.
  - NGINX plus monitoring plugin.
- Configuration
  - New properties: `proxy_port` and `api_admin_port`. [#142](https://github.com/Mashape/kong/issues/142)
- CLI
  - Better info, help and error messages. [#118](https://github.com/Mashape/kong/issues/118) [#124](https://github.com/Mashape/kong/issues/124)
  - New commands: `kong reload`, `kong quit`. [#114](https://github.com/Mashape/kong/issues/114) Alias of `version`: `kong --version` [#119](https://github.com/Mashape/kong/issues/119)
  - `kong restart` simply starts Kong if not previously running + better pid file handling. [#131](https://github.com/Mashape/kong/issues/131)
- Package distributions: .rpm, .deb and .pkg for easy installs on most common platforms.

#### Fixed
- Admin API: trailing slash is not necessary anymore for core resources such as `/apis` or `/consumers`.
- Leaner default configuration. [#156](https://github.com/Mashape/kong/issues/156)

> **internal**
> - All scripts moved to the CLI as "hidden" commands (`kong db`, `kong config`).
> - More tests as always, and they are structured better. The coverage went down mainly because of plugins which will later move to their own repos. We are all eagerly waiting for that!
> - `src/` was renamed to `kong/` for ease of development
> - All system dependencies versions for package building and travis-ci are now listed in `versions.sh`
> - DAO doesn't need to `:prepare()` prior to run queries. Queries can be prepared at runtime. [#146](https://github.com/Mashape/kong/issues/146)

## [0.1.1beta-2] - 2015/03/30

#### Fixed

- Wrong behavior of auto-migration in `kong start`.

## [0.1.0beta-3] - 2015/03/25

First public beta. Includes caching and better usability.

#### Added
- Required Openresty is now `1.7.10.1`.
- Freshly built CLI, rewritten in Lua
- `kong start` using a new DB keyspace will automatically migrate the schema. [#68](https://github.com/Mashape/kong/issues/68)
- Anonymous error reporting on Proxy and API. [#64](https://github.com/Mashape/kong/issues/64)
- Configuration
  - Simplified configuration file (unified in `kong.yml`).
  - In configuration, `plugins_installed` was renamed to `plugins_available`. [#59](https://github.com/Mashape/kong/issues/59)
  - Order of `plugins_available` doesn't matter anymore. [#17](https://github.com/Mashape/kong/issues/17)
  - Better handling of plugins: Kong now detects which plugins are configured and if they are installed on the current machine.
  - `bin/kong` now defaults on `/etc/kong.yml` for config and `/var/logs/kong` for output. [#71](https://github.com/Mashape/kong/issues/71)
- Proxy: APIs/Consumers caching with expiration for faster authentication.
- Admin API: Plugins now use plain form parameters for configuration. [#70](https://github.com/Mashape/kong/issues/70)
- Keep track of already executed migrations. `rollback` now behaves as expected. [#8](https://github.com/Mashape/kong/issues/8)

#### Fixed
- `Server` header now sends Kong. [#57](https://github.com/Mashape/kong/issues/57)
- migrations not being executed in order on Linux. This issue wasn't noticed until unit testing the migrations because for now we only have 1 migration file.
- Admin API: Errors responses are now sent as JSON. [#58](https://github.com/Mashape/kong/issues/58)

> **internal**
> - We now have code linting and coverage.
> - Faker and Migrations instances don't live in the DAO Factory anymore, they are only used in scripts and tests.
> - `scripts/config.lua` allows environment based configurations. `make dev` generates a `kong.DEVELOPMENT.yml` and `kong_TEST.yml`. Different keyspaces and ports.
> - `spec_helpers.lua` allows tests to not rely on the `Makefile` anymore. Integration tests can run 100% from `busted`.
> - Switch integration testing from [httpbin.org] to [mockbin.com].
> - `core` plugin was renamed to `resolver`.

## [0.0.1alpha-1] - 2015/02/25

First version running with Cassandra.

#### Added
- Basic proxying.
- Built-in authentication plugin (api key, HTTP basic).
- Built-in ratelimiting plugin.
- Built-in TCP logging plugin.
- Configuration API (for consumers, apis, plugins).
- CLI `bin/kong` script.
- Database migrations (using `db.lua`).

[unreleased]: https://github.com/mashape/kong/compare/0.10.1...next
[0.10.1]: https://github.com/mashape/kong/compare/0.10.0...0.10.1
[0.10.0]: https://github.com/mashape/kong/compare/0.9.9...0.10.0
[0.9.9]: https://github.com/mashape/kong/compare/0.9.8...0.9.9
[0.9.8]: https://github.com/mashape/kong/compare/0.9.7...0.9.8
[0.9.7]: https://github.com/mashape/kong/compare/0.9.6...0.9.7
[0.9.6]: https://github.com/mashape/kong/compare/0.9.5...0.9.6
[0.9.5]: https://github.com/mashape/kong/compare/0.9.4...0.9.5
[0.9.4]: https://github.com/mashape/kong/compare/0.9.3...0.9.4
[0.9.3]: https://github.com/mashape/kong/compare/0.9.2...0.9.3
[0.9.2]: https://github.com/mashape/kong/compare/0.9.1...0.9.2
[0.9.1]: https://github.com/mashape/kong/compare/0.9.0...0.9.1
[0.9.0]: https://github.com/mashape/kong/compare/0.8.3...0.9.0
[0.8.3]: https://github.com/mashape/kong/compare/0.8.2...0.8.3
[0.8.2]: https://github.com/mashape/kong/compare/0.8.1...0.8.2
[0.8.1]: https://github.com/mashape/kong/compare/0.8.0...0.8.1
[0.8.0]: https://github.com/mashape/kong/compare/0.7.0...0.8.0
[0.7.0]: https://github.com/mashape/kong/compare/0.6.1...0.7.0
[0.6.1]: https://github.com/mashape/kong/compare/0.6.0...0.6.1
[0.6.0]: https://github.com/mashape/kong/compare/0.5.4...0.6.0
[0.5.4]: https://github.com/mashape/kong/compare/0.5.3...0.5.4
[0.5.3]: https://github.com/mashape/kong/compare/0.5.2...0.5.3
[0.5.2]: https://github.com/mashape/kong/compare/0.5.1...0.5.2
[0.5.1]: https://github.com/mashape/kong/compare/0.5.0...0.5.1
[0.5.0]: https://github.com/mashape/kong/compare/0.4.2...0.5.0
[0.4.2]: https://github.com/mashape/kong/compare/0.4.1...0.4.2
[0.4.1]: https://github.com/mashape/kong/compare/0.4.0...0.4.1
[0.4.0]: https://github.com/mashape/kong/compare/0.3.2...0.4.0
[0.3.2]: https://github.com/mashape/kong/compare/0.3.1...0.3.2
[0.3.1]: https://github.com/mashape/kong/compare/0.3.0...0.3.1
[0.3.0]: https://github.com/mashape/kong/compare/0.2.1...0.3.0
[0.2.1]: https://github.com/mashape/kong/compare/0.2.0-2...0.2.1
[0.2.0-2]: https://github.com/mashape/kong/compare/0.1.1beta-2...0.2.0-2
[0.1.1beta-2]: https://github.com/mashape/kong/compare/0.1.0beta-3...0.1.1beta-2
[0.1.0beta-3]: https://github.com/mashape/kong/compare/2236374d5624ad98ea21340ca685f7584ec35744...0.1.0beta-3
[0.0.1alpha-1]: https://github.com/mashape/kong/compare/ffd70b3101ba38d9acc776038d124f6e2fccac3c...2236374d5624ad98ea21340ca685f7584ec35744<|MERGE_RESOLUTION|>--- conflicted
+++ resolved
@@ -46,11 +46,9 @@
   - file-log: New `config.reopen` property to close and reopen the log file on
     every request, in otder to effectively rotate the logs.
     [#2348](https://github.com/Mashape/kong/pull/2348)
-<<<<<<< HEAD
-  - ACL: a new `/acls` endpoint has been exposed in the Admin API to globally 
+  - acl: a new `/acls` endpoint has been exposed in the Admin API to globally 
     access the ACL group associations.
     [#2371](https://github.com/Mashape/kong/pull/2371)
-=======
   - jwt: Returns `401 Unauthorized` on invalid claims instead of the previous
     `403 Forbidden` status.
     [#2433](https://github.com/Mashape/kong/pull/2433)
@@ -58,7 +56,6 @@
     value `*`. The ACAO header value will be that of the request's `Origin: `
     header.
     [#2451](https://github.com/Mashape/kong/pull/2451)
->>>>>>> da577a26
 
 ### Fixed
 
