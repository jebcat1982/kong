--- conflicted
+++ resolved
@@ -28,23 +28,10 @@
       for period, period_date in pairs(periods) do
         local cache_key = get_local_key(api_id, identifier, period_date, name, period)
 
-<<<<<<< HEAD
-        local ok, err = shm:add(cache_key, 0, EXPIRATIONS[period])
-        if not ok and err ~= "exists" then
-          ngx_log(ngx.ERR, "[response-ratelimiting] could not set local counter: ",
-                           err)
-          return nil, err
-        end
-
-        local newval, err = shm:incr(cache_key, value)
+        local newval, err = shm:incr(cache_key, value, 0)
         if not newval then
           ngx_log(ngx.ERR, "[response-ratelimiting] could not increment counter ",
                            "for period '", period, "': ", err)
-=======
-        local _, err = cache.sh_incr(cache_key, value, 0)
-        if err then
-          ngx_log("[response-ratelimiting] could not increment counter for period '" .. period .. "': " .. tostring(err))
->>>>>>> e27a7d67
           return nil, err
         end
       end
